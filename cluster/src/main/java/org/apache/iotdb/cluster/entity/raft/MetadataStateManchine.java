/**
 * Licensed to the Apache Software Foundation (ASF) under one
 * or more contributor license agreements.  See the NOTICE file
 * distributed with this work for additional information
 * regarding copyright ownership.  The ASF licenses this file
 * to you under the Apache License, Version 2.0 (the
 * "License"); you may not use this file except in compliance
 * with the License.  You may obtain a copy of the License at
 *
 *     http://www.apache.org/licenses/LICENSE-2.0
 *
 * Unless required by applicable law or agreed to in writing,
 * software distributed under the License is distributed on an
 * "AS IS" BASIS, WITHOUT WARRANTIES OR CONDITIONS OF ANY
 * KIND, either express or implied.  See the License for the
 * specific language governing permissions and limitations
 * under the License.
 */
package org.apache.iotdb.cluster.entity.raft;

import com.alipay.remoting.exception.CodecException;
import com.alipay.remoting.serialization.SerializerManager;
import com.alipay.sofa.jraft.Closure;
import com.alipay.sofa.jraft.Iterator;
import com.alipay.sofa.jraft.Status;
import com.alipay.sofa.jraft.core.StateMachineAdapter;
import com.alipay.sofa.jraft.entity.PeerId;
import java.io.IOException;
import java.nio.ByteBuffer;
import java.util.Set;
import java.util.concurrent.atomic.AtomicLong;
import org.apache.iotdb.cluster.rpc.request.NonQueryRequest;
import org.apache.iotdb.cluster.utils.RaftUtils;
import org.apache.iotdb.db.auth.AuthException;
import org.apache.iotdb.db.auth.authorizer.IAuthorizer;
import org.apache.iotdb.db.auth.authorizer.LocalFileAuthorizer;
import org.apache.iotdb.db.exception.PathErrorException;
import org.apache.iotdb.db.exception.ProcessorException;
import org.apache.iotdb.db.metadata.MManager;
import org.apache.iotdb.db.qp.executor.OverflowQPExecutor;
import org.apache.iotdb.db.qp.logical.Operator.OperatorType;
import org.apache.iotdb.db.qp.physical.sys.AuthorPlan;
import org.apache.iotdb.db.qp.physical.sys.MetadataPlan;
import org.apache.iotdb.db.writelog.transfer.PhysicalPlanLogTransfer;
import org.slf4j.Logger;
import org.slf4j.LoggerFactory;

public class MetadataStateManchine extends StateMachineAdapter {

  private static final Logger LOGGER = LoggerFactory.getLogger(MetadataStateManchine.class);

  /**
   * Manager of storage groups
   **/
  private MManager mManager = MManager.getInstance();
  /**
   * Manager of user profile
   **/
  private IAuthorizer authorizer = LocalFileAuthorizer.getInstance();

  private OverflowQPExecutor qpExecutor = new OverflowQPExecutor();
  private PeerId peerId;
  private String groupId;
  private AtomicLong leaderTerm = new AtomicLong(-1);

  public MetadataStateManchine(String groupId, PeerId peerId) throws AuthException {
    this.peerId = peerId;
    this.groupId = groupId;
  }

  /**
   * Update StrageGroup List and userProfileMap based on Task read from raft log
   *
   * @param iterator task iterator
   */
  @Override
  public void onApply(Iterator iterator) {
    while (iterator.hasNext()) {

      Closure closure = null;
      NonQueryRequest request = null;
      if (iterator.done() != null) {
        closure = iterator.done();
      }
      final ByteBuffer data = iterator.getData();
      try {
        request = SerializerManager.getSerializer(SerializerManager.Hessian2)
            .deserialize(data.array(), NonQueryRequest.class.getName());
      } catch (final CodecException e) {
        LOGGER.error("Fail to decode IncrementAndGetRequest", e);
      }
      try {
        assert request != null;
        if (request.getRequestType() == OperatorType.SET_STORAGE_GROUP) {
          MetadataPlan plan = (MetadataPlan) PhysicalPlanLogTransfer
              .logToOperator(request.getPhysicalPlanBytes());
          addStorageGroup(plan.getPath().getFullPath());
        } else {
          AuthorPlan plan = (AuthorPlan) PhysicalPlanLogTransfer
              .logToOperator(request.getPhysicalPlanBytes());
          qpExecutor.processNonQuery(plan);
        }
      } catch (IOException | PathErrorException e) {
        LOGGER.error("Execute metadata plan error", e);
      } catch (ProcessorException e) {
        LOGGER.error("Execute author plan error", e);
      }
      if (closure != null) {
        closure.run(Status.OK());
      }
      iterator.next();
    }
  }

  public void addStorageGroup(String sg) throws IOException, PathErrorException {
    mManager.setStorageLevelToMTree(sg);
  }

<<<<<<< HEAD
=======
  public void deleteStorageGroup(String sg) {
    // TODO implement this method
  }

  public Set<String> getAllStorageGroups() throws PathErrorException {
    return mManager.getAllStorageGroup();
  }

  public void addUser(String username, String password) throws AuthException {
    authorizer.createUser(username, password);
  }

  public void deleteUSer(String username, String password) throws AuthException {
    if (isUerProfileLegal(username, password)) {
      authorizer.deleteUser(username);
    }
  }

  public void updateUser(String username, String oldPassword, String newPassword)
      throws AuthException {
    if (isUerProfileLegal(username, oldPassword)) {
      authorizer.updateUserPassword(username, newPassword);
    }
  }

>>>>>>> d329317a
  @Override
  public void onLeaderStart(final long term) {
    RaftUtils.updateRaftGroupLeader(groupId, peerId);
    this.leaderTerm.set(term);
  }

  @Override
  public void onLeaderStop(final Status status) {
    this.leaderTerm.set(-1);
  }

  public boolean isLeader() {
    return this.leaderTerm.get() > 0;
  }

}<|MERGE_RESOLUTION|>--- conflicted
+++ resolved
@@ -116,34 +116,10 @@
     mManager.setStorageLevelToMTree(sg);
   }
 
-<<<<<<< HEAD
-=======
-  public void deleteStorageGroup(String sg) {
-    // TODO implement this method
-  }
-
   public Set<String> getAllStorageGroups() throws PathErrorException {
     return mManager.getAllStorageGroup();
   }
 
-  public void addUser(String username, String password) throws AuthException {
-    authorizer.createUser(username, password);
-  }
-
-  public void deleteUSer(String username, String password) throws AuthException {
-    if (isUerProfileLegal(username, password)) {
-      authorizer.deleteUser(username);
-    }
-  }
-
-  public void updateUser(String username, String oldPassword, String newPassword)
-      throws AuthException {
-    if (isUerProfileLegal(username, oldPassword)) {
-      authorizer.updateUserPassword(username, newPassword);
-    }
-  }
-
->>>>>>> d329317a
   @Override
   public void onLeaderStart(final long term) {
     RaftUtils.updateRaftGroupLeader(groupId, peerId);
