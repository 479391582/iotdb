--- conflicted
+++ resolved
@@ -1785,11 +1785,7 @@
       MNode node = nodeDeque.removeFirst();
       if (node instanceof MeasurementMNode) {
         MeasurementSchema nodeSchema = ((MeasurementMNode) node).getSchema();
-<<<<<<< HEAD
-        timeseriesSchemas.add(new MeasurementSchema(node.getName(), nodeSchema.getType(),
-=======
         measurementSchemas.add(new MeasurementSchema(node.getName(), nodeSchema.getType(),
->>>>>>> fcf0eb92
             nodeSchema.getEncodingType(), nodeSchema.getCompressor()));
       } else if (!node.getChildren().isEmpty()) {
         nodeDeque.addAll(node.getChildren().values());
@@ -2006,17 +2002,6 @@
         if (measurementSchema.getType() != insertDataType) {
           logger.warn("DataType mismatch, Insert measurement {} type {}, metadata tree type {}",
               measurementList[i], insertDataType, measurementSchema.getType());
-<<<<<<< HEAD
-          if (!config.isEnablePartialInsert()) {
-            throw new MetadataException(String.format(
-                "DataType mismatch, Insert measurement %s type %s, metadata tree type %s",
-                measurementList[i], insertDataType, measurementSchema.getType()));
-          } else {
-            // mark failed measurement
-            plan.markFailedMeasurementInsertion(i, new MetadataException(String.format(
-                "DataType mismatch, Insert measurement %s type %s, metadata tree type %s",
-                measurementList[i], insertDataType, measurementSchema.getType())));
-=======
           DataTypeMismatchException mismatchException = new DataTypeMismatchException(measurementList[i],
                   insertDataType, measurementSchema.getType());
           if (!config.isEnablePartialInsert()) {
@@ -2024,7 +2009,6 @@
           } else {
             // mark failed measurement
             plan.markFailedMeasurementInsertion(i, mismatchException);
->>>>>>> fcf0eb92
             continue;
           }
         }
