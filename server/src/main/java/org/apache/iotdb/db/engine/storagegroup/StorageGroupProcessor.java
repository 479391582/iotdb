--- conflicted
+++ resolved
@@ -262,28 +262,12 @@
     }
 
     recover();
-<<<<<<< HEAD
-    System.out.println("recover:" + storageGroupName);
-=======
-
->>>>>>> 7e88043e
   }
 
   private void recover() throws StorageGroupProcessorException {
     logger.info("recover Storage Group  {}", storageGroupName);
 
     try {
-<<<<<<< HEAD
-      // collect TsFiles from sequential and unsequential data directory
-      List<TsFileResource> seqTsFiles = getAllFiles(
-          DirectoryManager.getInstance().getAllSequenceFileFolders());
-      List<TsFileResource> unseqTsFiles =
-          getAllFiles(DirectoryManager.getInstance().getAllUnSequenceFileFolders());
-
-      recoverSeqFiles(seqTsFiles);
-
-      recoverUnseqFiles(unseqTsFiles);
-=======
       // collect candidate TsFiles from sequential and unsequential data directory
       Pair<List<TsFileResource>, List<TsFileResource>> seqTsFilesPair = getAllFiles(
               DirectoryManager.getInstance().getAllSequenceFileFolders());
@@ -309,7 +293,6 @@
         partitionDirectFileVersions.computeIfAbsent(partitionNum, p -> new HashSet<>()).addAll(resource.getHistoricalVersions());
         updatePartitionFileVersion(partitionNum, Collections.max(resource.getHistoricalVersions()));
       }
->>>>>>> 7e88043e
 
       String taskName = storageGroupName + "-" + System.currentTimeMillis();
       File mergingMods = SystemFileFactory.INSTANCE.getFile(storageGroupSysDir,
@@ -471,7 +454,7 @@
         Collections.addAll(upgradeFiles,
             fsFactory.listFilesBySuffix(upgradeFolder.getAbsolutePath(), TSFILE_SUFFIX));
       }
-      // if already move old files to upgradeFolder 
+      // if already move old files to upgradeFolder
       else if (upgradeFolder.exists()) {
         Collections.addAll(upgradeFiles,
             fsFactory.listFilesBySuffix(upgradeFolder.getAbsolutePath(), TSFILE_SUFFIX));
@@ -527,15 +510,6 @@
     }
   }
 
-<<<<<<< HEAD
-  private void recoverSeqFiles(List<TsFileResource> tsFiles) throws StorageGroupProcessorException {
-    for (TsFileResource tsFileResource : tsFiles) {
-      sequenceFileList.add(tsFileResource);
-      TsFileRecoverPerformer recoverPerformer = new TsFileRecoverPerformer(storageGroupName + "-"
-          , schema, versionController, tsFileResource, false, storageGroupName);
-      recoverPerformer.recover();
-      tsFileResource.setClosed(true);
-=======
   private void recoverSeqFiles(List<TsFileResource> tsFiles) {
     for (int i = 0; i < tsFiles.size(); i++) {
       TsFileResource tsFileResource = tsFiles.get(i);
@@ -543,7 +517,7 @@
 
       TsFileRecoverPerformer recoverPerformer = new TsFileRecoverPerformer(storageGroupName + "-",
           getVersionControllerByTimePartitionId(timePartitionId), tsFileResource, false,
-          i == tsFiles.size() - 1);
+          i == tsFiles.size() - 1, storageGroupName);
 
       RestorableTsFileIOWriter writer;
       try {
@@ -569,7 +543,6 @@
         writer.makeMetadataVisible();
       }
       sequenceFileTreeSet.add(tsFileResource);
->>>>>>> 7e88043e
     }
   }
 
@@ -579,14 +552,8 @@
       long timePartitionId = tsFileResource.getTimePartition();
 
       TsFileRecoverPerformer recoverPerformer = new TsFileRecoverPerformer(storageGroupName + "-",
-<<<<<<< HEAD
-          schema,
-          versionController, tsFileResource, true, storageGroupName);
-      recoverPerformer.recover();
-      tsFileResource.setClosed(true);
-=======
           getVersionControllerByTimePartitionId(timePartitionId), tsFileResource, true,
-          i == tsFiles.size() - 1);
+          i == tsFiles.size() - 1, storageGroupName);
       RestorableTsFileIOWriter writer;
       try {
         writer = recoverPerformer.recover();
@@ -611,7 +578,6 @@
         writer.makeMetadataVisible();
       }
       unSequenceFileList.add(tsFileResource);
->>>>>>> 7e88043e
     }
   }
 
@@ -1277,7 +1243,7 @@
                   .query(deviceId, measurementId, schema.getType(), schema.getEncodingType(),
                       schema.getProps(), context);
 
-          tsfileResourcesForQuery.add(new TsFileResource(tsFileResource.getFile(), 
+          tsfileResourcesForQuery.add(new TsFileResource(tsFileResource.getFile(),
               tsFileResource.getDeviceToIndexMap(),
               tsFileResource.getStartTimes(), tsFileResource.getEndTimes(), pair.left,
               pair.right));
@@ -1539,8 +1505,8 @@
     List<TsFileResource> upgradedResources = tsFileResource.getUpgradedResources();
     for (TsFileResource resource : upgradedResources) {
       long partitionId = resource.getTimePartition();
-      resource.getDeviceToIndexMap().forEach((device, index) -> 
-        updateNewlyFlushedPartitionLatestFlushedTimeForEachDevice(partitionId, device, 
+      resource.getDeviceToIndexMap().forEach((device, index) ->
+        updateNewlyFlushedPartitionLatestFlushedTimeForEachDevice(partitionId, device,
             resource.getEndTime(index))
       );
     }
@@ -1555,7 +1521,7 @@
     }
     mergeLock.writeLock().unlock();
     insertLock.writeLock().unlock();
-    
+
     // after upgrade complete, update partitionLatestFlushedTimeForEachDevice
     if (countUpgradeFiles() == 0) {
       for (Entry<Long, Map<String, Long>> entry : newlyFlushedPartitionLatestFlushedTimeForEachDevice
