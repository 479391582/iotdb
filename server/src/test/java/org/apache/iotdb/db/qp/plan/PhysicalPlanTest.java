/*
 * Licensed to the Apache Software Foundation (ASF) under one
 * or more contributor license agreements.  See the NOTICE file
 * distributed with this work for additional information
 * regarding copyright ownership.  The ASF licenses this file
 * to you under the Apache License, Version 2.0 (the
 * "License"); you may not use this file except in compliance
 * with the License.  You may obtain a copy of the License at
 *
 *     http://www.apache.org/licenses/LICENSE-2.0
 *
 * Unless required by applicable law or agreed to in writing,
 * software distributed under the License is distributed on an
 * "AS IS" BASIS, WITHOUT WARRANTIES OR CONDITIONS OF ANY
 * KIND, either express or implied.  See the License for the
 * specific language governing permissions and limitations
 * under the License.
 */
package org.apache.iotdb.db.qp.plan;

import static org.junit.Assert.assertEquals;
import static org.junit.Assert.assertTrue;
import static org.junit.Assert.fail;

import java.io.File;
<<<<<<< HEAD

import java.util.HashSet;
import java.util.Set;
=======
import java.io.IOException;
import java.util.HashSet;
import java.util.Set;
import org.apache.iotdb.db.conf.IoTDBDescriptor;
import org.apache.iotdb.db.exception.metadata.MetadataException;
>>>>>>> 9855f06f
import org.apache.iotdb.db.exception.query.QueryProcessException;
import org.apache.iotdb.db.metadata.MManager;
import org.apache.iotdb.db.qp.Planner;
import org.apache.iotdb.db.qp.logical.Operator.OperatorType;
import org.apache.iotdb.db.qp.physical.PhysicalPlan;
import org.apache.iotdb.db.qp.physical.crud.AggregationPlan;
import org.apache.iotdb.db.qp.physical.crud.FillQueryPlan;
import org.apache.iotdb.db.qp.physical.crud.GroupByPlan;
import org.apache.iotdb.db.qp.physical.crud.QueryPlan;
import org.apache.iotdb.db.qp.physical.crud.RawDataQueryPlan;
import org.apache.iotdb.db.qp.physical.sys.AuthorPlan;
import org.apache.iotdb.db.qp.physical.sys.CreateTimeSeriesPlan;
import org.apache.iotdb.db.qp.physical.sys.DataAuthPlan;
import org.apache.iotdb.db.qp.physical.sys.LoadConfigurationPlan;
import org.apache.iotdb.db.qp.physical.sys.OperateFilePlan;
import org.apache.iotdb.db.qp.physical.sys.ShowPlan;
import org.apache.iotdb.db.query.fill.LinearFill;
import org.apache.iotdb.db.query.fill.PreviousFill;
import org.apache.iotdb.db.utils.EnvironmentUtils;
import org.apache.iotdb.tsfile.file.metadata.enums.CompressionType;
import org.apache.iotdb.tsfile.file.metadata.enums.TSDataType;
import org.apache.iotdb.tsfile.file.metadata.enums.TSEncoding;
import org.apache.iotdb.tsfile.read.common.Path;
import org.apache.iotdb.tsfile.read.expression.IExpression;
import org.apache.iotdb.tsfile.read.expression.impl.BinaryExpression;
import org.apache.iotdb.tsfile.read.expression.impl.GlobalTimeExpression;
import org.apache.iotdb.tsfile.read.expression.impl.SingleSeriesExpression;
import org.apache.iotdb.tsfile.read.filter.TimeFilter;
import org.apache.iotdb.tsfile.read.filter.ValueFilter;
import org.apache.iotdb.tsfile.read.filter.factory.FilterFactory;
import org.junit.After;
import org.junit.Assert;
import org.junit.Before;
import org.junit.Test;

public class PhysicalPlanTest {

  private Planner processor = new Planner();

  @Before
  public void before() throws QueryProcessException, MetadataException {
    MManager.getInstance().init();
    MManager.getInstance().setStorageGroup("root.vehicle");
    MManager.getInstance().createTimeseries("root.vehicle.d1.s1", TSDataType.FLOAT, TSEncoding.PLAIN,
        CompressionType.UNCOMPRESSED, null);
    MManager.getInstance().createTimeseries("root.vehicle.d2.s1", TSDataType.FLOAT, TSEncoding.PLAIN,
        CompressionType.UNCOMPRESSED, null);
    MManager.getInstance().createTimeseries("root.vehicle.d3.s1", TSDataType.FLOAT, TSEncoding.PLAIN,
        CompressionType.UNCOMPRESSED, null);
    MManager.getInstance().createTimeseries("root.vehicle.d4.s1", TSDataType.FLOAT, TSEncoding.PLAIN,
        CompressionType.UNCOMPRESSED, null);
  }

  @After
  public void clean() throws IOException {
    MManager.getInstance().clear();
    EnvironmentUtils.cleanAllDir();
  }

  @Test
  public void testMetadata() throws QueryProcessException {
    String metadata = "create timeseries root.vehicle.d1.s2 with datatype=INT32,encoding=RLE";
    Planner processor = new Planner();
    CreateTimeSeriesPlan plan = (CreateTimeSeriesPlan) processor.parseSQLToPhysicalPlan(metadata);
    assertEquals("seriesPath: root.vehicle.d1.s2, resultDataType: INT32, "
        + "encoding: RLE, compression: UNCOMPRESSED", plan.toString());
  }

  @Test
  public void testMetadata2() throws QueryProcessException {
    String metadata = "create timeseries root.vehicle.d1.s2 with datatype=int32,encoding=rle";
    Planner processor = new Planner();
    CreateTimeSeriesPlan plan = (CreateTimeSeriesPlan) processor.parseSQLToPhysicalPlan(metadata);
    assertEquals("seriesPath: root.vehicle.d1.s2, resultDataType:"
        + " INT32, encoding: RLE, compression: UNCOMPRESSED", plan.toString());
  }

  @Test
  public void testAuthor() throws QueryProcessException {
    String sql = "grant role xm privileges 'SET_STORAGE_GROUP','DELETE_TIMESERIES' on root.vehicle.d1.s1";
    Planner processor = new Planner();
    AuthorPlan plan = (AuthorPlan) processor.parseSQLToPhysicalPlan(sql);
    assertEquals(
        "userName: null\n" + "roleName: xm\n" + "password: null\n" + "newPassword: null\n"
            + "permissions: [0, 5]\n" + "nodeName: root.vehicle.d1.s1\n" + "authorType: GRANT_ROLE",
        plan.toString());
  }

  @Test
  public void testAggregation() throws QueryProcessException {
    String sqlStr = "select sum(d1.s1) " + "from root.vehicle "
        + "where time <= 51 or !(time != 100 and time < 460)";
    PhysicalPlan plan = processor.parseSQLToPhysicalPlan(sqlStr);
    if (!plan.isQuery()) {
      fail();
    }
    AggregationPlan mergePlan = (AggregationPlan) plan;
    assertEquals("sum", mergePlan.getAggregations().get(0));
  }

  @Test
  public void testGroupBy1() throws QueryProcessException {
    String sqlStr =
        "select count(s1) " + "from root.vehicle.d1 " + "where s1 < 20 and time <= now() "
            + "group by([8,737), 3ms)";
    PhysicalPlan plan = processor.parseSQLToPhysicalPlan(sqlStr);
    if (!plan.isQuery()) {
      fail();
    }
    GroupByPlan mergePlan = (GroupByPlan) plan;
    assertEquals(3L, mergePlan.getInterval());
    assertEquals(3L, mergePlan.getSlidingStep());
    assertEquals(8L, mergePlan.getStartTime());
    assertEquals(737L, mergePlan.getEndTime());
  }

  @Test
<<<<<<< HEAD
  public void testGroupBy2()
      throws QueryProcessException {
=======
  public void testGroupBy2() throws QueryProcessException {
>>>>>>> 9855f06f
    String sqlStr =
        "select count(s1) " + "from root.vehicle.d1 " + "where s1 < 20 and time <= now() "
            + "group by([123,2017-6-2T12:00:12+07:00), 111ms)";
    PhysicalPlan plan = processor.parseSQLToPhysicalPlan(sqlStr);
    if (!plan.isQuery()) {
      fail();
    }
    GroupByPlan mergePlan = (GroupByPlan) plan;
    assertEquals(111, mergePlan.getInterval());
  }

  @Test
<<<<<<< HEAD
  public void testGroupBy3()
      throws QueryProcessException {
=======
  public void testGroupBy3() throws QueryProcessException {
>>>>>>> 9855f06f
    String sqlStr =
        "select count(s1) " + "from root.vehicle.d1 " + "where s1 < 20 and time <= now() "
            + "group by([2017-6-2T12:00:12+07:00,2017-6-12T12:00:12+07:00), 3h, 24h)";
    PhysicalPlan plan = processor.parseSQLToPhysicalPlan(sqlStr);
    if (!plan.isQuery()) {
      fail();
    }
    GroupByPlan mergePlan = (GroupByPlan) plan;
    assertEquals(3 * 60 * 60 * 1000, mergePlan.getInterval());
    assertEquals(24 * 60 * 60 * 1000, mergePlan.getSlidingStep());
    assertEquals(1496379612000L, mergePlan.getStartTime());
    assertEquals(1497243612000L, mergePlan.getEndTime());
  }

  @Test
  public void testFill1() throws QueryProcessException {
    String sqlStr = "SELECT s1 FROM root.vehicle.d1 WHERE time = 5000 Fill(int32[linear, 5m, 5m], boolean[previous, 5m])";
    PhysicalPlan plan = processor.parseSQLToPhysicalPlan(sqlStr);
    if (!plan.isQuery()) {
      fail();
    }
    FillQueryPlan mergePlan = (FillQueryPlan) plan;
    assertEquals(5000, mergePlan.getQueryTime());
    assertEquals(300000,
        ((LinearFill) mergePlan.getFillType().get(TSDataType.INT32)).getBeforeRange());
    assertEquals(300000,
        ((LinearFill) mergePlan.getFillType().get(TSDataType.INT32)).getAfterRange());
    assertEquals(300000,
        ((PreviousFill) mergePlan.getFillType().get(TSDataType.BOOLEAN)).getBeforeRange());
  }

  @Test
<<<<<<< HEAD
  public void testFill2()
      throws QueryProcessException {
=======
  public void testFill2() throws QueryProcessException {
>>>>>>> 9855f06f
    String sqlStr = "SELECT s1 FROM root.vehicle.d1 WHERE time = 5000 Fill(int32[linear], boolean[previous])";
    PhysicalPlan plan = processor.parseSQLToPhysicalPlan(sqlStr);
    if (!plan.isQuery()) {
      fail();
    }
    int defaultFillInterval = IoTDBDescriptor.getInstance().getConfig().getDefaultFillInterval();
    FillQueryPlan mergePlan = (FillQueryPlan) plan;
    assertEquals(5000, mergePlan.getQueryTime());
    assertEquals(defaultFillInterval,
        ((LinearFill) mergePlan.getFillType().get(TSDataType.INT32)).getBeforeRange());
    assertEquals(defaultFillInterval,
        ((LinearFill) mergePlan.getFillType().get(TSDataType.INT32)).getAfterRange());
    assertEquals(defaultFillInterval,
        ((PreviousFill) mergePlan.getFillType().get(TSDataType.BOOLEAN)).getBeforeRange());
  }

  @Test
  public void testFill3() {
    String sqlStr = "SELECT s1 FROM root.vehicle.d1 WHERE time = 5000 Fill(int32[linear, 5m], boolean[previous])";
    try {
      processor.parseSQLToPhysicalPlan(sqlStr);
    } catch (Exception e) {
      assertTrue(true);
    }
  }

  @Test
  public void testFill4() {
    String sqlStr = "SELECT s1 FROM root.vehicle.d1 WHERE time > 5000 Fill(int32[linear], boolean[previous])";
    try {
      processor.parseSQLToPhysicalPlan(sqlStr);
    } catch (Exception e) {
      assertEquals("Only \"=\" can be used in fill function", e.getMessage());
    }
  }

  @Test
  public void testQuery1() throws QueryProcessException {
    String sqlStr = "SELECT s1 FROM root.vehicle.d1 WHERE time > 5000";
    PhysicalPlan plan = processor.parseSQLToPhysicalPlan(sqlStr);
    IExpression queryFilter = ((RawDataQueryPlan) plan).getExpression();
    IExpression expect = new GlobalTimeExpression(TimeFilter.gt(5000L));
    assertEquals(expect.toString(), queryFilter.toString());
  }

  @Test
  public void testQuery2() throws QueryProcessException {
    String sqlStr = "SELECT s1 FROM root.vehicle.d1 WHERE time > 50 and time <= 100";
    PhysicalPlan plan = processor.parseSQLToPhysicalPlan(sqlStr);
    IExpression queryFilter = ((RawDataQueryPlan) plan).getExpression();
    IExpression expect = new GlobalTimeExpression(
        FilterFactory.and(TimeFilter.gt(50L), TimeFilter.ltEq(100L)));
    assertEquals(expect.toString(), queryFilter.toString());

  }

  @Test
  public void testQuery3() throws QueryProcessException {
    String sqlStr = "SELECT s1 FROM root.vehicle.d1 WHERE time > 50 and time <= 100 or s1 < 10";
    PhysicalPlan plan = processor.parseSQLToPhysicalPlan(sqlStr);
    IExpression queryFilter = ((RawDataQueryPlan) plan).getExpression();
    IExpression expect = new GlobalTimeExpression(
        FilterFactory.and(TimeFilter.gt(50L), TimeFilter.ltEq(100L)));
    expect = BinaryExpression.or(expect,
        new SingleSeriesExpression(new Path("root.vehicle.d1.s1"), ValueFilter.lt(10.0)));
    assertEquals(expect.toString(), queryFilter.toString());
  }

  @Test
<<<<<<< HEAD
  public void testQuery4()
      throws QueryProcessException {
=======
  public void testQuery4() throws QueryProcessException {
>>>>>>> 9855f06f
    String sqlStr = "SELECT s1 FROM root.vehicle.d1 WHERE time > 50 and time <= 100 and s1 < 10";
    PhysicalPlan plan = processor.parseSQLToPhysicalPlan(sqlStr);
    IExpression queryFilter = ((RawDataQueryPlan) plan).getExpression();

    IExpression expect = BinaryExpression.and(
        new SingleSeriesExpression(new Path("root.vehicle.d1.s1"), ValueFilter.lt(10.0)),
        new GlobalTimeExpression(FilterFactory.and(TimeFilter.gt(50L), TimeFilter.ltEq(100L))));

    assertEquals(expect.toString(), queryFilter.toString());

    Path path = new Path("root.vehicle.d1.s1");
    assertEquals(path, plan.getPaths().get(0));
  }

  @Test
  public void testQuery5() throws QueryProcessException {
    String sqlStr = "SELECT s1 FROM root.vehicle.d1 WHERE s1 > 20 or s1 < 10";
    PhysicalPlan plan = processor.parseSQLToPhysicalPlan(sqlStr);
    IExpression queryFilter = ((RawDataQueryPlan) plan).getExpression();
    IExpression expect = new SingleSeriesExpression(new Path("root.vehicle.d1.s1"),
        FilterFactory.or(ValueFilter.gt(20.0), ValueFilter.lt(10.0)));
    assertEquals(expect.toString(), queryFilter.toString());

  }

  @Test
  public void testQuery6() throws QueryProcessException {
    String sqlStr = "SELECT s1 FROM root.vehicle.d1 WHERE time > 20 or time < 10";
    PhysicalPlan plan = processor.parseSQLToPhysicalPlan(sqlStr);
    IExpression queryFilter = ((RawDataQueryPlan) plan).getExpression();
    IExpression expect = new GlobalTimeExpression(
        FilterFactory.or(TimeFilter.gt(20L), TimeFilter.lt(10L)));
    assertEquals(expect.toString(), queryFilter.toString());

  }

  @Test
  public void testQuery7() throws QueryProcessException {
    String sqlStr = "SELECT s1 FROM root.vehicle.d1 WHERE time > 2019-10-16 10:59:00+08:00 - 1d5h or time < 10";
    PhysicalPlan plan = processor.parseSQLToPhysicalPlan(sqlStr);
    IExpression queryFilter = ((RawDataQueryPlan) plan).getExpression();
    IExpression expect = new GlobalTimeExpression(
        FilterFactory.or(TimeFilter.gt(1571090340000L), TimeFilter.lt(10L)));
    assertEquals(expect.toString(), queryFilter.toString());
  }

  @Test
  public void testLimitOffset() throws QueryProcessException {
    String sqlStr = "SELECT s1 FROM root.vehicle.d1,root.vehicle.d2 WHERE time < 10 "
        + "limit 100 offset 10 slimit 1 soffset 1";
    QueryPlan plan = (QueryPlan) processor.parseSQLToPhysicalPlan(sqlStr);
    assertEquals(100, plan.getRowLimit());
    assertEquals(10, plan.getRowOffset());
    // NOTE that the parameters of the SLIMIT clause is not stored in the physicalPlan,
    // because the SLIMIT clause takes effect before the physicalPlan is finally generated.
  }

  @Test
  public void testQueryFloat1() throws QueryProcessException {
    String sqlStr = "SELECT s1 FROM root.vehicle.d1 WHERE s1 > 20.5e3";
    PhysicalPlan plan = processor.parseSQLToPhysicalPlan(sqlStr);
    IExpression queryFilter = ((RawDataQueryPlan) plan).getExpression();
    IExpression expect = new SingleSeriesExpression(new Path("root.vehicle.d1.s1"),
        ValueFilter.gt(20.5e3));
    assertEquals(expect.toString(), queryFilter.toString());
  }

  @Test
  public void testQueryFloat2() throws QueryProcessException {
    String sqlStr = "SELECT s1 FROM root.vehicle.d1 WHERE s1 > 20.5E-3";
    PhysicalPlan plan = processor.parseSQLToPhysicalPlan(sqlStr);
    IExpression queryFilter = ((RawDataQueryPlan) plan).getExpression();
    IExpression expect = new SingleSeriesExpression(new Path("root.vehicle.d1.s1"),
        ValueFilter.gt(20.5e-3));
    assertEquals(expect.toString(), queryFilter.toString());
  }

  @Test
  public void testQueryFloat3() throws QueryProcessException {
    String sqlStr = "SELECT s1 FROM root.vehicle.d1 WHERE s1 > 2.5";
    PhysicalPlan plan = processor.parseSQLToPhysicalPlan(sqlStr);
    IExpression queryFilter = ((RawDataQueryPlan) plan).getExpression();
    IExpression expect = new SingleSeriesExpression(new Path("root.vehicle.d1.s1"),
        ValueFilter.gt(2.5));
    assertEquals(expect.toString(), queryFilter.toString());
  }

  @Test
  public void testQueryFloat4() throws QueryProcessException {
    String sqlStr = "SELECT s1 FROM root.vehicle.d1 WHERE s1 > 2.5";
    PhysicalPlan plan = processor.parseSQLToPhysicalPlan(sqlStr);
    IExpression queryFilter = ((RawDataQueryPlan) plan).getExpression();
    IExpression expect = new SingleSeriesExpression(new Path("root.vehicle.d1.s1"),
        ValueFilter.gt(2.5));
    assertEquals(expect.toString(), queryFilter.toString());
  }

  @Test
  public void testQueryFloat5() throws QueryProcessException {
    String sqlStr = "SELECT s1 FROM root.vehicle.d1 WHERE s1 > -2.5";
    PhysicalPlan plan = processor.parseSQLToPhysicalPlan(sqlStr);
    IExpression queryFilter = ((RawDataQueryPlan) plan).getExpression();
    IExpression expect = new SingleSeriesExpression(new Path("root.vehicle.d1.s1"),
        ValueFilter.gt(-2.5));
    assertEquals(expect.toString(), queryFilter.toString());
  }

  @Test
  public void testQueryFloat6() throws QueryProcessException {
    String sqlStr = "SELECT s1 FROM root.vehicle.d1 WHERE s1 > -2.5E-1";
    PhysicalPlan plan = processor.parseSQLToPhysicalPlan(sqlStr);
    IExpression queryFilter = ((RawDataQueryPlan) plan).getExpression();
    IExpression expect = new SingleSeriesExpression(new Path("root.vehicle.d1.s1"),
        ValueFilter.gt(-2.5e-1));
    assertEquals(expect.toString(), queryFilter.toString());
  }

  @Test
  public void testQueryFloat7() throws QueryProcessException {
    String sqlStr = "SELECT s1 FROM root.vehicle.d1 WHERE s1 > 2.5E2";
    PhysicalPlan plan = processor.parseSQLToPhysicalPlan(sqlStr);
    IExpression queryFilter = ((RawDataQueryPlan) plan).getExpression();
    IExpression expect = new SingleSeriesExpression(new Path("root.vehicle.d1.s1"),
        ValueFilter.gt(2.5e+2));
    assertEquals(expect.toString(), queryFilter.toString());
  }

  @Test
  public void testQueryFloat8() throws QueryProcessException {
    String sqlStr = "SELECT s1 FROM root.vehicle.d1 WHERE s1 > .2e2";
    PhysicalPlan plan = processor.parseSQLToPhysicalPlan(sqlStr);
    IExpression queryFilter = ((RawDataQueryPlan) plan).getExpression();
    IExpression expect = new SingleSeriesExpression(new Path("root.vehicle.d1.s1"),
        ValueFilter.gt(0.2e+2));
    assertEquals(expect.toString(), queryFilter.toString());
  }

  @Test
  public void testQueryFloat9() throws QueryProcessException {
    String sqlStr = "SELECT s1 FROM root.vehicle.d1 WHERE s1 > .2";
    PhysicalPlan plan = processor.parseSQLToPhysicalPlan(sqlStr);
    IExpression queryFilter = ((RawDataQueryPlan) plan).getExpression();
    IExpression expect = new SingleSeriesExpression(new Path("root.vehicle.d1.s1"),
        ValueFilter.gt(0.2));
    assertEquals(expect.toString(), queryFilter.toString());
  }

  @Test
  public void testQueryFloat10() throws QueryProcessException {
    String sqlStr = "SELECT s1 FROM root.vehicle.d1 WHERE s1 > 2.";
    PhysicalPlan plan = processor.parseSQLToPhysicalPlan(sqlStr);
    IExpression queryFilter = ((RawDataQueryPlan) plan).getExpression();
    IExpression expect = new SingleSeriesExpression(new Path("root.vehicle.d1.s1"),
        ValueFilter.gt(2.0));
    assertEquals(expect.toString(), queryFilter.toString());
  }

  @Test
  public void testQueryFloat11() throws QueryProcessException {
    String sqlStr = "SELECT s1 FROM root.vehicle.d1 WHERE s1 > 2.";
    PhysicalPlan plan = processor.parseSQLToPhysicalPlan(sqlStr);
    IExpression queryFilter = ((RawDataQueryPlan) plan).getExpression();
    IExpression expect = new SingleSeriesExpression(new Path("root.vehicle.d1.s1"),
        ValueFilter.gt(2.0));
    assertEquals(expect.toString(), queryFilter.toString());
  }

  @Test
  public void testQueryFloat12() throws QueryProcessException {
    String sqlStr = "SELECT s1 FROM root.vehicle.d1 WHERE s1 > -2.";
    PhysicalPlan plan = processor.parseSQLToPhysicalPlan(sqlStr);
    IExpression queryFilter = ((RawDataQueryPlan) plan).getExpression();
    IExpression expect = new SingleSeriesExpression(new Path("root.vehicle.d1.s1"),
        ValueFilter.gt(-2.0));
    assertEquals(expect.toString(), queryFilter.toString());
  }

  @Test
  public void testQueryFloat13() throws QueryProcessException {
    String sqlStr = "SELECT s1 FROM root.vehicle.d1 WHERE s1 > -.2";
    PhysicalPlan plan = processor.parseSQLToPhysicalPlan(sqlStr);
    IExpression queryFilter = ((RawDataQueryPlan) plan).getExpression();
    IExpression expect = new SingleSeriesExpression(new Path("root.vehicle.d1.s1"),
        ValueFilter.gt(-0.2));
    assertEquals(expect.toString(), queryFilter.toString());
  }

  @Test
  public void testQueryFloat14() throws QueryProcessException {
    String sqlStr = "SELECT s1 FROM root.vehicle.d1 WHERE s1 > -.2e2";
    PhysicalPlan plan = processor.parseSQLToPhysicalPlan(sqlStr);
    IExpression queryFilter = ((RawDataQueryPlan) plan).getExpression();
    IExpression expect = new SingleSeriesExpression(new Path("root.vehicle.d1.s1"),
        ValueFilter.gt(-20.0));
    assertEquals(expect.toString(), queryFilter.toString());
  }

  @Test
  public void testInOperator() throws QueryProcessException {
    String sqlStr = "SELECT s1 FROM root.vehicle.d1 WHERE s1 in (25, 30, 40)";
    PhysicalPlan plan = processor.parseSQLToPhysicalPlan(sqlStr);
    IExpression queryFilter = ((RawDataQueryPlan) plan).getExpression();
    Set<Float> values = new HashSet<>();
    values.add(25.0f);
    values.add(30.0f);
    values.add(40.0f);
    IExpression expect = new SingleSeriesExpression(new Path("root.vehicle.d1.s1"),
        ValueFilter.in(values, false));
    assertEquals(expect.toString(), queryFilter.toString());
  }

  @Test
  public void testNotInOperator() throws QueryProcessException {
    String sqlStr = "SELECT s1 FROM root.vehicle.d1 WHERE s1 not in (25, 30, 40)";
    PhysicalPlan plan = processor.parseSQLToPhysicalPlan(sqlStr);
    IExpression queryFilter = ((RawDataQueryPlan) plan).getExpression();
    Set<Float> values = new HashSet<>();
    values.add(25.0f);
    values.add(30.0f);
    values.add(40.0f);
    IExpression expect = new SingleSeriesExpression(new Path("root.vehicle.d1.s1"),
        ValueFilter.in(values, true));
    assertEquals(expect.toString(), queryFilter.toString());

    sqlStr = "SELECT s1 FROM root.vehicle.d1 WHERE not(s1 not in (25, 30, 40))";
    plan = processor.parseSQLToPhysicalPlan(sqlStr);
    queryFilter = ((RawDataQueryPlan) plan).getExpression();
    expect = new SingleSeriesExpression(new Path("root.vehicle.d1.s1"),
        ValueFilter.in(values, false));
    assertEquals(expect.toString(), queryFilter.toString());
  }

  @Test
  public void testGrantWatermarkEmbedding() throws QueryProcessException {
    String sqlStr = "GRANT WATERMARK_EMBEDDING to a,b";
    PhysicalPlan plan = processor.parseSQLToPhysicalPlan(sqlStr);
    DataAuthPlan dataAuthPlan = (DataAuthPlan) plan;
    Assert.assertEquals(2, dataAuthPlan.getUsers().size());
    Assert.assertEquals(OperatorType.GRANT_WATERMARK_EMBEDDING, dataAuthPlan.getOperatorType());
  }

  @Test
  public void testRevokeWatermarkEmbedding() throws QueryProcessException {
    String sqlStr = "REVOKE WATERMARK_EMBEDDING from a,b";
    PhysicalPlan plan = processor.parseSQLToPhysicalPlan(sqlStr);
    DataAuthPlan dataAuthPlan = (DataAuthPlan) plan;
    Assert.assertEquals(2, dataAuthPlan.getUsers().size());
    Assert.assertEquals(OperatorType.REVOKE_WATERMARK_EMBEDDING, dataAuthPlan.getOperatorType());
  }

  @Test
  public void testConfiguration() throws QueryProcessException {
    String metadata = "load configuration";
    Planner processor = new Planner();
    LoadConfigurationPlan plan = (LoadConfigurationPlan) processor.parseSQLToPhysicalPlan(metadata);
    assertEquals("LOAD_CONFIGURATION", plan.toString());
  }

  @Test
  public void testShowDynamicParameter() throws QueryProcessException {
    String metadata = "show dynamic parameter";
    Planner processor = new Planner();
    ShowPlan plan = (ShowPlan) processor.parseSQLToPhysicalPlan(metadata);
    assertEquals("SHOW DYNAMIC_PARAMETER", plan.toString());
  }

  @Test
  public void testShowFlushInfo() throws QueryProcessException {
    String metadata = "show flush task info";
    Planner processor = new Planner();
    ShowPlan plan = (ShowPlan) processor.parseSQLToPhysicalPlan(metadata);
    assertEquals("SHOW FLUSH_TASK_INFO", plan.toString());
  }

  @Test
  public void testLoadFiles() throws QueryProcessException {
    String filePath = "data" + File.separator + "213213441243-1-2.tsfile";
    String metadata = String.format("load %s", filePath);
    Planner processor = new Planner();
    OperateFilePlan plan = (OperateFilePlan) processor.parseSQLToPhysicalPlan(metadata);
    assertEquals(String.format(
        "OperateFilePlan{file=%s, targetDir=null, autoCreateSchema=true, sgLevel=2, operatorType=LOAD_FILES}",
        filePath), plan.toString());

    metadata = String.format("load %s true", filePath);
    processor = new Planner();
    plan = (OperateFilePlan) processor.parseSQLToPhysicalPlan(metadata);
    assertEquals(String.format(
        "OperateFilePlan{file=%s, targetDir=null, autoCreateSchema=true, sgLevel=2, operatorType=LOAD_FILES}",
        filePath), plan.toString());

    metadata = String.format("load %s false", filePath);
    processor = new Planner();
    plan = (OperateFilePlan) processor.parseSQLToPhysicalPlan(metadata);
    assertEquals(String.format(
        "OperateFilePlan{file=%s, targetDir=null, autoCreateSchema=false, sgLevel=2, operatorType=LOAD_FILES}",
        filePath), plan.toString());

    metadata = String.format("load %s true 3", filePath);
    processor = new Planner();
    plan = (OperateFilePlan) processor.parseSQLToPhysicalPlan(metadata);
    assertEquals(String.format(
        "OperateFilePlan{file=%s, targetDir=null, autoCreateSchema=true, sgLevel=3, operatorType=LOAD_FILES}",
        filePath), plan.toString());
  }

  @Test
  public void testRemoveFile() throws QueryProcessException {
    String filePath = "data" + File.separator + "213213441243-1-2.tsfile";
    String metadata = String.format("remove %s", filePath);
    Planner processor = new Planner();
    OperateFilePlan plan = (OperateFilePlan) processor.parseSQLToPhysicalPlan(metadata);
    assertEquals(String.format(
        "OperateFilePlan{file=%s, targetDir=null, autoCreateSchema=false, sgLevel=0, operatorType=REMOVE_FILE}",
        filePath), plan.toString());
  }

  @Test
  public void testMoveFile() throws QueryProcessException {
    String filePath = "data" + File.separator + "213213441243-1-2.tsfile";
    String targetDir = "user" + File.separator + "backup";
    String metadata = String.format("move %s %s", filePath, targetDir);
    Planner processor = new Planner();
    OperateFilePlan plan = (OperateFilePlan) processor.parseSQLToPhysicalPlan(metadata);
    assertEquals(
        String.format(
            "OperateFilePlan{file=%s, targetDir=%s, autoCreateSchema=false, sgLevel=0, operatorType=MOVE_FILE}",
            filePath,
            targetDir), plan.toString());
  }

  @Test
  public void testDeduplicatedPath() throws Exception {
    String sqlStr = "select * from root.vehicle.d1,root.vehicle.d1,root.vehicle.d1";
    RawDataQueryPlan plan = (RawDataQueryPlan) processor.parseSQLToPhysicalPlan(sqlStr);
    Assert.assertEquals(1, plan.getDeduplicatedPaths().size());
    Assert.assertEquals(1, plan.getDeduplicatedDataTypes().size());
    Assert.assertEquals(new Path("root.vehicle.d1.s1"), plan.getDeduplicatedPaths().get(0));

    sqlStr = "select count(*) from root.vehicle.d1,root.vehicle.d1,root.vehicle.d1";
    plan = (RawDataQueryPlan) processor.parseSQLToPhysicalPlan(sqlStr);
    Assert.assertEquals(1, plan.getDeduplicatedPaths().size());
    Assert.assertEquals(1, plan.getDeduplicatedDataTypes().size());
    Assert.assertEquals(new Path("root.vehicle.d1.s1"), plan.getDeduplicatedPaths().get(0));
  }
}<|MERGE_RESOLUTION|>--- conflicted
+++ resolved
@@ -23,17 +23,11 @@
 import static org.junit.Assert.fail;
 
 import java.io.File;
-<<<<<<< HEAD
-
-import java.util.HashSet;
-import java.util.Set;
-=======
 import java.io.IOException;
 import java.util.HashSet;
 import java.util.Set;
 import org.apache.iotdb.db.conf.IoTDBDescriptor;
 import org.apache.iotdb.db.exception.metadata.MetadataException;
->>>>>>> 9855f06f
 import org.apache.iotdb.db.exception.query.QueryProcessException;
 import org.apache.iotdb.db.metadata.MManager;
 import org.apache.iotdb.db.qp.Planner;
@@ -98,8 +92,8 @@
     String metadata = "create timeseries root.vehicle.d1.s2 with datatype=INT32,encoding=RLE";
     Planner processor = new Planner();
     CreateTimeSeriesPlan plan = (CreateTimeSeriesPlan) processor.parseSQLToPhysicalPlan(metadata);
-    assertEquals("seriesPath: root.vehicle.d1.s2, resultDataType: INT32, "
-        + "encoding: RLE, compression: UNCOMPRESSED", plan.toString());
+    assertEquals(String.format("seriesPath: root.vehicle.d1.s2%n" + "resultDataType: INT32%n" +
+        "encoding: RLE%nnamespace type: ADD_PATH%n" + "args: "), plan.toString());
   }
 
   @Test
@@ -107,8 +101,8 @@
     String metadata = "create timeseries root.vehicle.d1.s2 with datatype=int32,encoding=rle";
     Planner processor = new Planner();
     CreateTimeSeriesPlan plan = (CreateTimeSeriesPlan) processor.parseSQLToPhysicalPlan(metadata);
-    assertEquals("seriesPath: root.vehicle.d1.s2, resultDataType:"
-        + " INT32, encoding: RLE, compression: UNCOMPRESSED", plan.toString());
+    assertEquals(String.format("seriesPath: root.vehicle.d1.s2%n" + "resultDataType: INT32%n" +
+        "encoding: RLE%nnamespace type: ADD_PATH%n" + "args: "), plan.toString());
   }
 
   @Test
@@ -151,12 +145,7 @@
   }
 
   @Test
-<<<<<<< HEAD
-  public void testGroupBy2()
-      throws QueryProcessException {
-=======
   public void testGroupBy2() throws QueryProcessException {
->>>>>>> 9855f06f
     String sqlStr =
         "select count(s1) " + "from root.vehicle.d1 " + "where s1 < 20 and time <= now() "
             + "group by([123,2017-6-2T12:00:12+07:00), 111ms)";
@@ -169,12 +158,7 @@
   }
 
   @Test
-<<<<<<< HEAD
-  public void testGroupBy3()
-      throws QueryProcessException {
-=======
   public void testGroupBy3() throws QueryProcessException {
->>>>>>> 9855f06f
     String sqlStr =
         "select count(s1) " + "from root.vehicle.d1 " + "where s1 < 20 and time <= now() "
             + "group by([2017-6-2T12:00:12+07:00,2017-6-12T12:00:12+07:00), 3h, 24h)";
@@ -207,12 +191,7 @@
   }
 
   @Test
-<<<<<<< HEAD
-  public void testFill2()
-      throws QueryProcessException {
-=======
   public void testFill2() throws QueryProcessException {
->>>>>>> 9855f06f
     String sqlStr = "SELECT s1 FROM root.vehicle.d1 WHERE time = 5000 Fill(int32[linear], boolean[previous])";
     PhysicalPlan plan = processor.parseSQLToPhysicalPlan(sqlStr);
     if (!plan.isQuery()) {
@@ -282,12 +261,7 @@
   }
 
   @Test
-<<<<<<< HEAD
-  public void testQuery4()
-      throws QueryProcessException {
-=======
   public void testQuery4() throws QueryProcessException {
->>>>>>> 9855f06f
     String sqlStr = "SELECT s1 FROM root.vehicle.d1 WHERE time > 50 and time <= 100 and s1 < 10";
     PhysicalPlan plan = processor.parseSQLToPhysicalPlan(sqlStr);
     IExpression queryFilter = ((RawDataQueryPlan) plan).getExpression();
