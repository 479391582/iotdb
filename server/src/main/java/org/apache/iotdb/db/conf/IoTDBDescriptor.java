--- conflicted
+++ resolved
@@ -480,18 +480,14 @@
 
   }
 
-<<<<<<< HEAD
-  private void loadNVMProps(Properties properties){
+  private void loadNVMProps(Properties properties) {
     conf.setEnableNVM(Boolean.parseBoolean(properties.getProperty("enable_nvm",
         Boolean.toString(conf.isEnableNVM()))));
 
     conf.setNvmDir(properties.getProperty("nvm_dir", conf.getNvmDir()));
   }
 
-  private void loadAutoCreateSchemaProps(Properties properties){
-=======
   private void loadAutoCreateSchemaProps(Properties properties) {
->>>>>>> 7e88043e
     conf.setAutoCreateSchemaEnabled(
         Boolean.parseBoolean(properties.getProperty("enable_auto_create_schema",
             Boolean.toString(conf.isAutoCreateSchemaEnabled()).trim())));
