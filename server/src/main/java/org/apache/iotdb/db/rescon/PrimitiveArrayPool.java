/*
 * Licensed to the Apache Software Foundation (ASF) under one
 * or more contributor license agreements.  See the NOTICE file
 * distributed with this work for additional information
 * regarding copyright ownership.  The ASF licenses this file
 * to you under the Apache License, Version 2.0 (the
 * "License"); you may not use this file except in compliance
 * with the License.  You may obtain a copy of the License at
 *
 *     http://www.apache.org/licenses/LICENSE-2.0
 *
 * Unless required by applicable law or agreed to in writing,
 * software distributed under the License is distributed on an
 * "AS IS" BASIS, WITHOUT WARRANTIES OR CONDITIONS OF ANY
 * KIND, either express or implied.  See the License for the
 * specific language governing permissions and limitations
 * under the License.
 */
package org.apache.iotdb.db.rescon;

import java.util.ArrayDeque;
import java.util.Arrays;
import java.util.EnumMap;
import org.apache.iotdb.db.conf.IoTDBDescriptor;
import org.apache.iotdb.tsfile.exception.write.UnSupportedDataTypeException;
import org.apache.iotdb.tsfile.file.metadata.enums.TSDataType;
import org.apache.iotdb.tsfile.utils.Binary;

/**
 * Manage all primitive data list in memory, including get and release operation.
 */
public class PrimitiveArrayPool {

  /**
   * data type -> Array<PrimitiveArray>
   */
  private static final EnumMap<TSDataType, ArrayDeque<Object>> primitiveArraysMap = new EnumMap<>(TSDataType.class);

  public static final int ARRAY_SIZE =
      IoTDBDescriptor.getInstance().getConfig().getPrimitiveArraySize();

  static {
    primitiveArraysMap.put(TSDataType.BOOLEAN, new ArrayDeque<>());
    primitiveArraysMap.put(TSDataType.INT32, new ArrayDeque<>());
    primitiveArraysMap.put(TSDataType.INT64, new ArrayDeque<>());
    primitiveArraysMap.put(TSDataType.FLOAT, new ArrayDeque<>());
    primitiveArraysMap.put(TSDataType.DOUBLE, new ArrayDeque<>());
    primitiveArraysMap.put(TSDataType.TEXT, new ArrayDeque<>());
  }

  public static PrimitiveArrayPool getInstance() {
    return INSTANCE;
  }

  private static final PrimitiveArrayPool INSTANCE = new PrimitiveArrayPool();


  private PrimitiveArrayPool() {}

  public synchronized Object getPrimitiveDataListByType(TSDataType dataType) {
<<<<<<< HEAD
    long time = System.currentTimeMillis();
    ArrayDeque dataListQueue = primitiveArraysMap.computeIfAbsent(dataType, k ->new ArrayDeque<>());
=======
    ArrayDeque<Object> dataListQueue = primitiveArraysMap.computeIfAbsent(dataType, k ->new ArrayDeque<>());
>>>>>>> 7e88043e
    Object dataArray = dataListQueue.poll();
    switch (dataType) {
      case BOOLEAN:
        if (dataArray == null) {
          dataArray = new boolean[ARRAY_SIZE];
        }
        break;
      case INT32:
        if (dataArray == null) {
          dataArray = new int[ARRAY_SIZE];
        }
        break;
      case INT64:
        if (dataArray == null) {
          dataArray = new long[ARRAY_SIZE];
        }
        break;
      case FLOAT:
        if (dataArray == null) {
          dataArray = new float[ARRAY_SIZE];
        }
        break;
      case DOUBLE:
        if (dataArray == null) {
          dataArray = new double[ARRAY_SIZE];
        }
        break;
      case TEXT:
        if (dataArray == null) {
          dataArray = new Binary[ARRAY_SIZE];
        }
        break;
      default:
        throw new UnSupportedDataTypeException("DataType: " + dataType);
    }

    return dataArray;
  }


  public synchronized void release(Object dataArray) {
    if (dataArray instanceof boolean[]) {
      primitiveArraysMap.get(TSDataType.BOOLEAN).add(dataArray);
    } else if (dataArray instanceof int[]) {
      primitiveArraysMap.get(TSDataType.INT32).add(dataArray);
    } else if (dataArray instanceof long[]){
      primitiveArraysMap.get(TSDataType.INT64).add(dataArray);
    } else if (dataArray instanceof float[]) {
      primitiveArraysMap.get(TSDataType.FLOAT).add(dataArray);
    } else if (dataArray instanceof double[]) {
      primitiveArraysMap.get(TSDataType.DOUBLE).add(dataArray);
    } else if (dataArray instanceof Binary[]) {
      Arrays.fill((Binary[]) dataArray, null);
      primitiveArraysMap.get(TSDataType.TEXT).add(dataArray);
    }
  }

  /**
   * @param size needed capacity
   * @return an array of primitive data arrays
   */
  public synchronized Object getDataListsByType(TSDataType dataType, int size) {
    int arrayNumber = (int) Math.ceil((float) size / (float)ARRAY_SIZE);
    switch (dataType) {
      case BOOLEAN:
        boolean[][] booleans = new boolean[arrayNumber][];
        for (int i = 0; i < arrayNumber; i++) {
          booleans[i] = (boolean[]) getPrimitiveDataListByType(dataType);
        }
        return booleans;
      case INT32:
        int[][] ints = new int[arrayNumber][];
        for (int i = 0; i < arrayNumber; i++) {
          ints[i] = (int[]) getPrimitiveDataListByType(dataType);
        }
        return ints;
      case INT64:
        long[][] longs = new long[arrayNumber][];
        for (int i = 0; i < arrayNumber; i++) {
          longs[i] = (long[]) getPrimitiveDataListByType(dataType);
        }
        return longs;
      case FLOAT:
        float[][] floats = new float[arrayNumber][];
        for (int i = 0; i < arrayNumber; i++) {
          floats[i] = (float[]) getPrimitiveDataListByType(dataType);
        }
        return floats;
      case DOUBLE:
        double[][] doubles = new double[arrayNumber][];
        for (int i = 0; i < arrayNumber; i++) {
          doubles[i] = (double[]) getPrimitiveDataListByType(dataType);
        }
        return doubles;
      case TEXT:
        Binary[][] binaries = new Binary[arrayNumber][];
        for (int i = 0; i < arrayNumber; i++) {
          binaries[i] = (Binary[]) getPrimitiveDataListByType(dataType);
        }
        return binaries;
      default:
        return null;
    }
  }

}<|MERGE_RESOLUTION|>--- conflicted
+++ resolved
@@ -58,12 +58,7 @@
   private PrimitiveArrayPool() {}
 
   public synchronized Object getPrimitiveDataListByType(TSDataType dataType) {
-<<<<<<< HEAD
-    long time = System.currentTimeMillis();
-    ArrayDeque dataListQueue = primitiveArraysMap.computeIfAbsent(dataType, k ->new ArrayDeque<>());
-=======
     ArrayDeque<Object> dataListQueue = primitiveArraysMap.computeIfAbsent(dataType, k ->new ArrayDeque<>());
->>>>>>> 7e88043e
     Object dataArray = dataListQueue.poll();
     switch (dataType) {
       case BOOLEAN:
