/*
 * Licensed to the Apache Software Foundation (ASF) under one
 * or more contributor license agreements.  See the NOTICE file
 * distributed with this work for additional information
 * regarding copyright ownership.  The ASF licenses this file
 * to you under the Apache License, Version 2.0 (the
 * "License"); you may not use this file except in compliance
 * with the License.  You may obtain a copy of the License at
 *
 *     http://www.apache.org/licenses/LICENSE-2.0
 *
 * Unless required by applicable law or agreed to in writing,
 * software distributed under the License is distributed on an
 * "AS IS" BASIS, WITHOUT WARRANTIES OR CONDITIONS OF ANY
 * KIND, either express or implied.  See the License for the
 * specific language governing permissions and limitations
 * under the License.
 */

package org.apache.iotdb.db.engine.modification;

import static org.apache.iotdb.db.utils.EnvironmentUtils.TEST_QUERY_CONTEXT;
import static org.junit.Assert.assertEquals;

import java.io.IOException;
import java.util.ArrayList;
import java.util.Collections;
import java.util.List;
import org.apache.iotdb.db.engine.StorageEngine;
import org.apache.iotdb.db.exception.StorageEngineException;
import org.apache.iotdb.db.exception.metadata.IllegalPathException;
import org.apache.iotdb.db.exception.metadata.MetadataException;
import org.apache.iotdb.db.exception.query.QueryProcessException;
import org.apache.iotdb.db.metadata.PartialPath;
import org.apache.iotdb.db.metadata.mnode.MNode;
import org.apache.iotdb.db.metadata.mnode.MeasurementMNode;
import org.apache.iotdb.db.qp.physical.crud.InsertRowPlan;
import org.apache.iotdb.db.qp.physical.crud.RawDataQueryPlan;
import org.apache.iotdb.db.query.executor.QueryRouter;
import org.apache.iotdb.db.service.IoTDB;
import org.apache.iotdb.db.utils.EnvironmentUtils;
import org.apache.iotdb.tsfile.common.conf.TSFileDescriptor;
import org.apache.iotdb.tsfile.common.constant.TsFileConstant;
import org.apache.iotdb.tsfile.file.metadata.enums.TSDataType;
import org.apache.iotdb.tsfile.file.metadata.enums.TSEncoding;
import org.apache.iotdb.tsfile.read.query.dataset.QueryDataSet;
import org.apache.iotdb.tsfile.write.record.TSRecord;
import org.apache.iotdb.tsfile.write.record.datapoint.DoubleDataPoint;
import org.junit.After;
import org.junit.Before;
import org.junit.Test;

public class DeletionQueryTest {

  private String processorName = "root.test";

  private static String[] measurements = new String[10];
  private TSDataType dataType = TSDataType.DOUBLE;
  private TSEncoding encoding = TSEncoding.PLAIN;
  private QueryRouter router = new QueryRouter();


  static {
    for (int i = 0; i < 10; i++) {
      measurements[i] = "m" + i;
    }
  }

  @Before
  public void setup() throws MetadataException {
    EnvironmentUtils.envSetUp();
<<<<<<< HEAD
    String test = "test";
    deviceMNode = new MNode(null, test);
=======
>>>>>>> 39766821
    IoTDB.metaManager.setStorageGroup(new PartialPath(processorName));
    for (int i = 0; i < 10; i++) {
      IoTDB.metaManager.createTimeseries(new PartialPath(processorName + TsFileConstant.PATH_SEPARATOR + measurements[i]), dataType,
          encoding, TSFileDescriptor.getInstance().getConfig().getCompressor(), Collections.emptyMap());
    }
  }

  @After
  public void teardown() throws IOException, StorageEngineException {
    EnvironmentUtils.cleanEnv();
  }

  private void insertToStorageEngine(TSRecord record)
      throws StorageEngineException, IllegalPathException {
    InsertRowPlan insertRowPlan = new InsertRowPlan(record);
    StorageEngine.getInstance().insert(insertRowPlan);
  }

  @Test
  public void testDeleteInBufferWriteCache() throws
      StorageEngineException, IOException, QueryProcessException, IllegalPathException {

    for (int i = 1; i <= 100; i++) {
      TSRecord record = new TSRecord(i, processorName);
      for (int j = 0; j < 10; j++) {
        record.addTuple(new DoubleDataPoint(measurements[j], i * 1.0));
      }
      insertToStorageEngine(record);
    }

    StorageEngine.getInstance().delete(new PartialPath(processorName), measurements[3], 0, 50);
    StorageEngine.getInstance().delete(new PartialPath(processorName), measurements[4], 0, 50);
    StorageEngine.getInstance().delete(new PartialPath(processorName), measurements[5], 0, 30);
    StorageEngine.getInstance().delete(new PartialPath(processorName), measurements[5], 30, 50);

    List<PartialPath> pathList = new ArrayList<>();
    pathList.add(new PartialPath(processorName + TsFileConstant.PATH_SEPARATOR + measurements[3]));
    pathList.add(new PartialPath(processorName + TsFileConstant.PATH_SEPARATOR + measurements[4]));
    pathList.add(new PartialPath(processorName + TsFileConstant.PATH_SEPARATOR + measurements[5]));
    List<TSDataType> dataTypes = new ArrayList<>();
    dataTypes.add(dataType);
    dataTypes.add(dataType);
    dataTypes.add(dataType);

    RawDataQueryPlan queryPlan = new RawDataQueryPlan();
    queryPlan.setDeduplicatedDataTypes(dataTypes);
    queryPlan.setDeduplicatedPaths(pathList);
    QueryDataSet dataSet = router.rawDataQuery(queryPlan, TEST_QUERY_CONTEXT);

    int count = 0;
    while (dataSet.hasNext()) {
      dataSet.next();
      count++;
    }
    assertEquals(50, count);
  }

  @Test
  public void testDeleteInBufferWriteFile()
      throws StorageEngineException, IOException, QueryProcessException, IllegalPathException {
    for (int i = 1; i <= 100; i++) {
      TSRecord record = new TSRecord(i, processorName);
      for (int j = 0; j < 10; j++) {
        record.addTuple(new DoubleDataPoint(measurements[j], i * 1.0));
      }
      insertToStorageEngine(record);
    }
    StorageEngine.getInstance().syncCloseAllProcessor();

    StorageEngine.getInstance().delete(new PartialPath(processorName), measurements[5], 0, 50);
    StorageEngine.getInstance().delete(new PartialPath(processorName), measurements[4], 0, 40);
    StorageEngine.getInstance().delete(new PartialPath(processorName), measurements[3], 0, 30);

    List<PartialPath> pathList = new ArrayList<>();
    pathList.add(new PartialPath(processorName + TsFileConstant.PATH_SEPARATOR + measurements[3]));
    pathList.add(new PartialPath(processorName + TsFileConstant.PATH_SEPARATOR + measurements[4]));
    pathList.add(new PartialPath(processorName + TsFileConstant.PATH_SEPARATOR + measurements[5]));

    List<TSDataType> dataTypes = new ArrayList<>();
    dataTypes.add(dataType);
    dataTypes.add(dataType);
    dataTypes.add(dataType);

    RawDataQueryPlan queryPlan = new RawDataQueryPlan();
    queryPlan.setDeduplicatedDataTypes(dataTypes);
    queryPlan.setDeduplicatedPaths(pathList);
    QueryDataSet dataSet = router.rawDataQuery(queryPlan, TEST_QUERY_CONTEXT);

    int count = 0;
    while (dataSet.hasNext()) {
      dataSet.next();
      count++;
    }
    assertEquals(70, count);
  }

  @Test
  public void testDeleteInOverflowCache()
      throws StorageEngineException, IOException, QueryProcessException, IllegalPathException {
    // insert into BufferWrite
    for (int i = 101; i <= 200; i++) {
      TSRecord record = new TSRecord(i, processorName);
      for (int j = 0; j < 10; j++) {
        record.addTuple(new DoubleDataPoint(measurements[j], i * 1.0));
      }
      insertToStorageEngine(record);
    }
    StorageEngine.getInstance().syncCloseAllProcessor();

    // insert into Overflow
    for (int i = 1; i <= 100; i++) {
      TSRecord record = new TSRecord(i, processorName);
      for (int j = 0; j < 10; j++) {
        record.addTuple(new DoubleDataPoint(measurements[j], i * 1.0));
      }
      insertToStorageEngine(record);
    }

    StorageEngine.getInstance().delete(new PartialPath(processorName), measurements[3], 0, 50);
    StorageEngine.getInstance().delete(new PartialPath(processorName), measurements[4], 0, 50);
    StorageEngine.getInstance().delete(new PartialPath(processorName), measurements[5], 0, 30);
    StorageEngine.getInstance().delete(new PartialPath(processorName), measurements[5], 30, 50);

    List<PartialPath> pathList = new ArrayList<>();
    pathList.add(new PartialPath(processorName + TsFileConstant.PATH_SEPARATOR + measurements[3]));
    pathList.add(new PartialPath(processorName + TsFileConstant.PATH_SEPARATOR + measurements[4]));
    pathList.add(new PartialPath(processorName + TsFileConstant.PATH_SEPARATOR + measurements[5]));
    List<TSDataType> dataTypes = new ArrayList<>();
    dataTypes.add(dataType);
    dataTypes.add(dataType);
    dataTypes.add(dataType);

    RawDataQueryPlan queryPlan = new RawDataQueryPlan();
    queryPlan.setDeduplicatedDataTypes(dataTypes);
    queryPlan.setDeduplicatedPaths(pathList);
    QueryDataSet dataSet = router.rawDataQuery(queryPlan, TEST_QUERY_CONTEXT);

    int count = 0;
    while (dataSet.hasNext()) {
      dataSet.next();
      count++;
    }
    assertEquals(150, count);
  }

  @Test
  public void testDeleteInOverflowFile()
      throws StorageEngineException, IOException, QueryProcessException, IllegalPathException {
    // insert into BufferWrite
    for (int i = 101; i <= 200; i++) {
      TSRecord record = new TSRecord(i, processorName);
      for (int j = 0; j < 10; j++) {
        record.addTuple(new DoubleDataPoint(measurements[j], i * 1.0));
      }
      insertToStorageEngine(record);
    }
    StorageEngine.getInstance().syncCloseAllProcessor();

    // insert into Overflow
    for (int i = 1; i <= 100; i++) {
      TSRecord record = new TSRecord(i, processorName);
      for (int j = 0; j < 10; j++) {
        record.addTuple(new DoubleDataPoint(measurements[j], i * 1.0));
      }
      insertToStorageEngine(record);
    }
    StorageEngine.getInstance().syncCloseAllProcessor();

    StorageEngine.getInstance().delete(new PartialPath(processorName), measurements[5], 0, 50);
    StorageEngine.getInstance().delete(new PartialPath(processorName), measurements[4], 0, 40);
    StorageEngine.getInstance().delete(new PartialPath(processorName), measurements[3], 0, 30);

    List<PartialPath> pathList = new ArrayList<>();
    pathList.add(new PartialPath(processorName + TsFileConstant.PATH_SEPARATOR + measurements[3]));
    pathList.add(new PartialPath(processorName + TsFileConstant.PATH_SEPARATOR + measurements[4]));
    pathList.add(new PartialPath(processorName + TsFileConstant.PATH_SEPARATOR + measurements[5]));

    List<TSDataType> dataTypes = new ArrayList<>();
    dataTypes.add(dataType);
    dataTypes.add(dataType);
    dataTypes.add(dataType);

    RawDataQueryPlan queryPlan = new RawDataQueryPlan();
    queryPlan.setDeduplicatedDataTypes(dataTypes);
    queryPlan.setDeduplicatedPaths(pathList);
    QueryDataSet dataSet = router.rawDataQuery(queryPlan, TEST_QUERY_CONTEXT);

    int count = 0;
    while (dataSet.hasNext()) {
      dataSet.next();
      count++;
    }
    assertEquals(170, count);
  }

  @Test
  public void testSuccessiveDeletion()
      throws StorageEngineException, IOException, QueryProcessException, IllegalPathException {
    for (int i = 1; i <= 100; i++) {
      TSRecord record = new TSRecord(i, processorName);
      for (int j = 0; j < 10; j++) {
        record.addTuple(new DoubleDataPoint(measurements[j], i * 1.0));
      }
      insertToStorageEngine(record);
    }

    StorageEngine.getInstance().delete(new PartialPath(processorName), measurements[3], 0, 50);
    StorageEngine.getInstance().delete(new PartialPath(processorName), measurements[4], 0, 50);
    StorageEngine.getInstance().delete(new PartialPath(processorName), measurements[5], 0, 30);
    StorageEngine.getInstance().delete(new PartialPath(processorName), measurements[5], 30, 50);

    StorageEngine.getInstance().syncCloseAllProcessor();

    for (int i = 101; i <= 200; i++) {
      TSRecord record = new TSRecord(i, processorName);
      for (int j = 0; j < 10; j++) {
        record.addTuple(new DoubleDataPoint(measurements[j], i * 1.0));
      }
      insertToStorageEngine(record);
    }

    StorageEngine.getInstance().delete(new PartialPath(processorName), measurements[3], 0, 250);
    StorageEngine.getInstance().delete(new PartialPath(processorName), measurements[4], 0, 250);
    StorageEngine.getInstance().delete(new PartialPath(processorName), measurements[5], 0, 230);
    StorageEngine.getInstance().delete(new PartialPath(processorName), measurements[5], 230, 250);

    StorageEngine.getInstance().syncCloseAllProcessor();

    for (int i = 201; i <= 300; i++) {
      TSRecord record = new TSRecord(i, processorName);
      for (int j = 0; j < 10; j++) {
        record.addTuple(new DoubleDataPoint(measurements[j], i * 1.0));
      }
      insertToStorageEngine(record);
    }

    StorageEngine.getInstance().delete(new PartialPath(processorName), measurements[3], 0, 50);
    StorageEngine.getInstance().delete(new PartialPath(processorName), measurements[4], 0, 50);
    StorageEngine.getInstance().delete(new PartialPath(processorName), measurements[5], 0, 30);
    StorageEngine.getInstance().delete(new PartialPath(processorName), measurements[5], 30, 50);

    StorageEngine.getInstance().syncCloseAllProcessor();

    List<PartialPath> pathList = new ArrayList<>();
    pathList.add(new PartialPath(processorName + TsFileConstant.PATH_SEPARATOR + measurements[3]));
    pathList.add(new PartialPath(processorName + TsFileConstant.PATH_SEPARATOR + measurements[4]));
    pathList.add(new PartialPath(processorName + TsFileConstant.PATH_SEPARATOR + measurements[5]));
    List<TSDataType> dataTypes = new ArrayList<>();
    dataTypes.add(dataType);
    dataTypes.add(dataType);
    dataTypes.add(dataType);

    RawDataQueryPlan queryPlan = new RawDataQueryPlan();
    queryPlan.setDeduplicatedDataTypes(dataTypes);
    queryPlan.setDeduplicatedPaths(pathList);
    QueryDataSet dataSet = router.rawDataQuery(queryPlan, TEST_QUERY_CONTEXT);

    int count = 0;
    while (dataSet.hasNext()) {
      dataSet.next();
      count++;
    }
    assertEquals(100, count);
  }
}<|MERGE_RESOLUTION|>--- conflicted
+++ resolved
@@ -69,11 +69,6 @@
   @Before
   public void setup() throws MetadataException {
     EnvironmentUtils.envSetUp();
-<<<<<<< HEAD
-    String test = "test";
-    deviceMNode = new MNode(null, test);
-=======
->>>>>>> 39766821
     IoTDB.metaManager.setStorageGroup(new PartialPath(processorName));
     for (int i = 0; i < 10; i++) {
       IoTDB.metaManager.createTimeseries(new PartialPath(processorName + TsFileConstant.PATH_SEPARATOR + measurements[i]), dataType,
