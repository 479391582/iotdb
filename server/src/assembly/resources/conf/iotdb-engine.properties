--- conflicted
+++ resolved
@@ -16,64 +16,59 @@
 # specific language governing permissions and limitations
 # under the License.
 #
+
 ####################
 ### Web Page Configuration
 ####################
+
 enable_metric_service=false
+
 metrics_port=8181
+
 query_cache_size_in_metric=50
+
 ####################
 ### RPC Configuration
 ####################
+
 rpc_address=0.0.0.0
+
 rpc_port=6667
+
 rpc_thrift_compression_enable=false
+
 rpc_max_concurrent_client_num=65535
+
 ####################
 ### JMX Configuration
 ####################
+
 # If system property com.sun.management.jmxremote.authenticate is true, user name should be set to environment
 jmx_user=admin
+
 # If system property com.sun.management.jmxremote.authenticate is true, password should be set to environment
 jmx_password=password
-####################
-<<<<<<< HEAD
-### Dynamic Parameter Adapter Configuration
-####################
-# Is dynamic parameter adapter enable. It's recommended for users to enable parameter adapter.
-# The adapter can dynamically adjust the following two parameters according to the memory load of the system:
-# 1. tsfile_size_threshold which is introduced below.
-# 2. memtable_size_threshold which is introduced below.
-# By dynamically adjusting these two parameters, the probability of system memory explosion is greatly reduced.
-# When this parameter is set true, it will refuse to create time series or add storage groups under high system load.
-enable_parameter_adapter=true
-####################
-=======
->>>>>>> 1275474e
+
+####################
 ### Write Ahead Log Configuration
 ####################
+
 # Is insert ahead log enable
 enable_wal=true
+
 # When a certain amount of insert ahead log is reached, it will be flushed to disk
 # It is possible to lose at most flush_wal_threshold operations
 flush_wal_threshold=10000
+
 # The cycle when insert ahead log is periodically forced to be written to disk(in milliseconds)
 # If force_wal_period_in_ms = 0 it means force insert ahead log to be written to disk after each refreshment
 # Set this parameter to 0 may slow down the ingestion on slow disk.
 force_wal_period_in_ms=10
-<<<<<<< HEAD
-####################
-### Timestamp Precision Configuration
-####################
-# Use this value to set timestamp precision as "ms", "us" or "ns".
-# Once the precision is been set, it can not be changed.
-timestamp_precision=ms
-=======
-
->>>>>>> 1275474e
+
 ####################
 ### Directory Configuration
 ####################
+
 # base dir
 # If this property is unset, system will save the data in the default relative path directory under the IoTDB folder(i.e., %IOTDB_HOME%/data).
 # If it is absolute, system will save the data in exact location it points to.
@@ -85,6 +80,8 @@
 # For Linux platform
 # If its prefix is "/", then the path is absolute. Otherwise, it is relative.
 # base_dir=data
+
+
 # data dirs
 # If this property is unset, system will save the data in the default relative path directory under the IoTDB folder(i.e., %IOTDB_HOME%/data/data).
 # If it is absolute, system will save the data in exact location it points to.
@@ -96,6 +93,8 @@
 # For Linux platform
 # If its prefix is "/", then the path is absolute. Otherwise, it is relative.
 # data_dirs=data/data
+
+
 # mult_dir_strategy
 # The strategy is used to choose a directory from tsfile_dir for the system to store a new tsfile.
 # System provides three strategies to choose from, or user can create his own strategy by extending org.apache.iotdb.db.conf.directories.strategy.DirectoryStrategy.
@@ -108,6 +107,8 @@
 # If this property is unset, system will use MaxDiskUsableSpaceFirstStrategy as default strategy.
 # For this property, fully-qualified class name (include package name) and simple class name are both acceptable.
 # multi_dir_strategy=MaxDiskUsableSpaceFirstStrategy
+
+
 # wal dir
 # If this property is unset, system will save the data in the default relative path directory under the IoTDB folder(i.e., %IOTDB_HOME%/data).
 # If it is absolute, system will save the data in the exact location it points to.
@@ -119,41 +120,49 @@
 # For Linux platform
 # If its prefix is "/", then the path is absolute. Otherwise, it is relative.
 # wal_dir=data/wal
+
+
 # TSFile storage file system. Currently, Tsfile are supported to be stored in LOCAL file system or HDFS.
 tsfile_storage_fs=LOCAL
+
 # If using HDFS, the absolute file path of Hadoop core-site.xml should be configured
 core_site_path=/etc/hadoop/conf/core-site.xml
+
 # If using HDFS, the absolute file path of Hadoop hdfs-site.xml should be configured
 hdfs_site_path=/etc/hadoop/conf/hdfs-site.xml
+
 # If using HDFS, hadoop ip can be configured. If there are more than one hdfs_ip, Hadoop HA is used
 hdfs_ip=localhost
+
 # If using HDFS, hadoop port can be configured
 hdfs_port=9000
+
 # If there are more than one hdfs_ip, Hadoop HA is used. Below are configuration for HA
 # If using Hadoop HA, nameservices of hdfs can be configured
 dfs_nameservices=hdfsnamespace
+
 # If using Hadoop HA, namenodes under dfs nameservices can be configured
 dfs_ha_namenodes=nn1,nn2
+
 # If using Hadoop HA, automatic failover can be enabled or disabled
 dfs_ha_automatic_failover_enabled=true
+
 # If using Hadoop HA and enabling automatic failover, the proxy provider can be configured
 dfs_client_failover_proxy_provider=org.apache.hadoop.hdfs.server.namenode.ha.ConfiguredFailoverProxyProvider
+
 # If using kerberos to authenticate hdfs, this should be true
 hdfs_use_kerberos=false
+
 # Full path of kerberos keytab file
 kerberos_keytab_file_path=/path
+
 # Kerberos pricipal
 kerberos_principal=your principal
+
+
 ####################
 ### Storage Engine Configuration
 ####################
-<<<<<<< HEAD
-# Memory Allocation Ratio: Write, Read, and Free Memory.
-# The parameter form is a:b:c, where a, b and c are integers. for example: 1:1:1 , 6:3:1
-write_read_free_memory_proportion=6:3:1
-# The amount of data iterate each time in server (the number of data strips, that is, the number of different timestamps.)
-batch_size=100000
-=======
 
 # Use this value to set timestamp precision as "ms", "us" or "ns".
 # Once the precision is been set, it can not be changed.
@@ -172,41 +181,31 @@
 # default value is one week, which is 604800 seconds
 partition_interval=604800
 
->>>>>>> 1275474e
 # Size of log buffer in each log node(in byte).
 # If WAL is enabled and the size of a insert plan is smaller than this parameter, then the insert plan will be rejected by WAL
 # If it sets a value smaller than 0, use the default value 16777216
 wal_buffer_size=16777216
+
 # time zone of server side
 # default value is +08:00
 # eg. +08:00, -01:00
 time_zone=+08:00
+
 # When a TsFile's file size (in byte) exceeds this, the TsFile is forced closed. The default threshold is 512 MB.
 tsfile_size_threshold=536870912
-<<<<<<< HEAD
-# When a memTable's size (in byte) exceeds this, the memtable is flushed to disk. The default threshold is 128 MB.
-memtable_size_threshold=134217728
-=======
 
 # When a memTable's size (in byte) exceeds this, the memtable is flushed to disk. The default threshold is 1 GB.
 memtable_size_threshold=1073741824
 
->>>>>>> 1275474e
 # How many threads can concurrently flush. When <= 0, use CPU core number.
 concurrent_flush_thread=0
+
 # How many threads can concurrently query. When <= 0, use CPU core number.
 concurrent_query_thread=0
+
 # whether take over the memory management by IoTDB rather than JVM when serializing memtable as bytes in memory
 # (i.e., whether use ChunkBufferPool), value true, false
 chunk_buffer_pool_enable=false
-<<<<<<< HEAD
-# Default TTL for storage groups that are not set TTL by statements, in ms. If not set (default),
-# the TTL will be unlimited.
-# Notice: if this property is changed, previous created storage group which are not set TTL will
-# also be affected. And negative values are accepted, which means you can only insert future
-# data.
-# default_ttl=36000000
-=======
 
 # the num of memtables in each storage group
 # This config decides how many time partitions in a storage group can be inserted concurrently
@@ -240,18 +239,22 @@
 write_read_free_memory_proportion=6:3:1
 
 
->>>>>>> 1275474e
 ####################
 ### Upgrade Configurations
 ####################
+
 # When there exists old version(v0.8.x) data, how many thread will be set up to perform upgrade tasks, 1 by default.
 # Set to 1 when less than or equal to 0.
 upgrade_thread_num=1
+
+
 ####################
 ### Query Configurations
 ####################
+
 # the default time period that used in fill query, -1 by default means infinite past time
 default_fill_interval=-1
+
 ####################
 ### Merge Configurations
 ####################
@@ -299,16 +302,10 @@
 # the strategy that decide whether a chunk is a small chunk.
 # there are current two strategies:POINT_RANGE, TIME_RANGE
 merge_size_selector_strategy=POINT_RANGE
+
 ####################
 ### Metadata Cache Configuration
 ####################
-<<<<<<< HEAD
-# whether to cache meta data(ChunkMetaData and TsFileMetaData) or not.
-meta_data_cache_enable=true
-# Read memory Allocation Ratio: FileMetaDataCache, ChunkMetaDataCache, ChunkCache, TimeSeriesMetadataCache and Free Memory Used in Query.
-# The parameter form is a:b:c:d:e, where a, b, c, d and e are integers. for example: 1:1:1:1:1 , 3:6:10:5:15
-filemeta_chunkmeta_chunk_free_memory_proportion=5:3:3:10:12
-=======
 
 # whether to cache meta data(ChunkMetadata and TimeSeriesMetadata) or not.
 meta_data_cache_enable=true
@@ -316,13 +313,14 @@
 # The parameter form is a:b:c:d, where a, b, c and d are integers. for example: 1:1:1:1 , 6:10:5:15
 chunkmeta_chunk_timeseriesmeta_free_memory_proportion=3:3:10:12
 
->>>>>>> 1275474e
 # cache size for MManager.
 # This cache is used to improve insert speed where all path check and TSDataType will be cached in MManager with corresponding Path.
 metadata_node_cache_size=300000
+
 ####################
 ### Statistics Monitor configuration
 ####################
+
 # Set enable_stat_monitor true(or false) to enable(or disable) the StatMonitor that stores statistics info periodically.
 # back_loop_period_sec decides the period when StatMonitor writes statistics info into IoTDB.
 # stat_monitor_detect_freq_sec decides when IoTDB detects statistics info out-of-date.
@@ -330,45 +328,60 @@
 # Note: IoTDB requires stat_monitor_detect_freq_sec >= 600s and stat_monitor_retain_interval_sec >= 600s.
 # The monitor, which writes statistics info to IoTDB periodically, is disabled by default.
 enable_stat_monitor=false
+
 # The period that StatMonitor stores statistics info, the time unit is seconds.
 back_loop_period_in_second=5
+
 # The interval at which StatMonitor starts to check whether statistics info can be deleted due to exceeding the retention volume.
 # The time unit is seconds.
 stat_monitor_detect_freq_in_second=600
+
 # The minimum age of statistics storage information to be eligible for deletion due to age.
 # The time unit is seconds.
 stat_monitor_retain_interval_in_second=600
+
 ####################
 ### External sort Configuration
 ####################
 # Is external sort enable
 enable_external_sort=true
+
 # The maximum number of simultaneous chunk reading for a single time series.
 # If the num of simultaneous chunk reading is greater than external_sort_threshold, external sorting is used.
 # When external_sort_threshold increases, the number of chunks sorted at the same time in memory may increase and this will occupy more memory.
 # When external_sort_threshold decreases, triggering external sorting will increase the time-consuming.
-external_sort_threshold=1000
+external_sort_threshold = 1000
+
+
 ####################
 ### Sync Server Configuration
 ####################
+
 # Whether to open the sync_server_port for receiving data from sync client, the default allowed
 is_sync_enable=true
+
 # Sync server port to listen
 sync_server_port=5555
+
 # White IP list of Sync client.
 # Please use the form of network segment to present the range of IP, for example: 192.168.0.0/16
 # If there are more than one IP segment, please separate them by commas
 # The default is to allow all IP to sync
 ip_white_list=0.0.0.0/0
+
 ####################
 ### performance statistic configuration
 ####################
+
 # Is stat performance of sub-module enable
 enable_performance_stat=false
 # The interval of display statistic result in ms.
 performance_stat_display_interval=60000
 # The memory used for performance_stat in kb.
 performance_stat_memory_in_kb=20
+
+
+
 ####################
 ### Configurations for watermark module
 ####################
@@ -376,88 +389,93 @@
 watermark_secret_key=IoTDB*2019@Beijing
 watermark_bit_string=100101110100
 watermark_method=GroupBasedLSBMethod(embed_row_cycle=2,embed_lsb_num=5)
+
+
 ####################
 ### Configurations for creating schema automatically
 ####################
+
 # Whether creating schema automatically is enabled
 enable_auto_create_schema=true
+
 # Storage group level when creating schema automatically is enabled
 # e.g. root.sg0.d1.s2
-<<<<<<< HEAD
-#      we will set root.sg0 as the storage group if storage group level is 2
-default_storage_group_level=2
-=======
 #      we will set root.sg0 as the storage group if storage group level is 1
 default_storage_group_level=1
 
->>>>>>> 1275474e
 # BOOLEAN encoding when creating schema automatically is enabled
 default_boolean_encoding=RLE
+
 # INT32 encoding when creating schema automatically is enabled
 default_int32_encoding=RLE
+
 # INT64 encoding when creating schema automatically is enabled
 default_int64_encoding=RLE
+
 # FLOAT encoding when creating schema automatically is enabled
 default_float_encoding=GORILLA
+
 # DOUBLE encoding when creating schema automatically is enabled
 default_double_encoding=GORILLA
+
 # TEXT encoding when creating schema automatically is enabled
 default_text_encoding=PLAIN
+
 ####################
 ### Configurations for tsfile-format
 ####################
+
 group_size_in_byte=134217728
+
 # The memory size for each series writer to pack page, default value is 64KB
 page_size_in_byte=65536
+
 # The maximum number of data points in a page, default 1024*1024
 max_number_of_points_in_page=1048576
+
 # Data type configuration
 # Data type for input timestamp, supports INT32 or INT64
 time_series_data_type=INT64
+
 # Max size limitation of input string
 max_string_length=128
+
 # Floating-point precision
 float_precision=2
+
 # Encoder configuration
 # Encoder of time series, supports TS_2DIFF, PLAIN and RLE(run-length encoding) and default value is TS_2DIFF
 time_encoder=TS_2DIFF
+
 # Encoder of value series. default value is PLAIN.
 # For int, long data type, also supports TS_2DIFF and RLE(run-length encoding).
 # For float, double data type, also supports TS_2DIFF, RLE(run-length encoding) and GORILLA.
 # For text data type, only supports PLAIN.
 value_encoder=PLAIN
+
 # Compression configuration
 # Data compression method, supports UNCOMPRESSED or SNAPPY. Default value is SNAPPY
 compressor=SNAPPY
-<<<<<<< HEAD
-# Time range for divide storage group
-# Time series data will divide into groups by this time range
-# Unit is second
-# default value is one week, which is 604800 seconds
-partition_interval=604800
-# the num of memtables in each storage group
-# This config decides how many time partitions in a storage group can be inserted concurrently
-# For example, your partitionInterval is 86400 and you want to insert data in 3 different days,
-# you should set this param >= 6 (for sequence and unsequence)
-# default number is 10
-memtable_num_in_each_storage_group=10
-=======
 
 # Maximum degree of a metadataIndex node, default value is 1024
 max_degree_of_index_node=1024
 
 
->>>>>>> 1275474e
 ####################
 ### MQTT Broker Configuration
 ####################
+
 # whether to enable the mqtt service.
 enable_mqtt_service=false
+
 # the mqtt service binding host.
 mqtt_host=0.0.0.0
+
 # the mqtt service binding port.
 mqtt_port=1883
+
 # the handler pool size for handing the mqtt messages.
 mqtt_handler_pool_size=1
+
 # the mqtt message payload formatter.
 mqtt_payload_formatter=json