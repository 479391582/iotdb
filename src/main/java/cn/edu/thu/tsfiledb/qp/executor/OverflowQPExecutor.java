--- conflicted
+++ resolved
@@ -297,47 +297,6 @@
         String encoding = metadataPlan.getEncoding();
         String[] encodingArgs = metadataPlan.getEncodingArgs();
 
-<<<<<<< HEAD
-		MManager mManager = getMManager();
-		try {
-			switch (namespaceType) {
-			case ADD_PATH:
-				mManager.addAPathToMTree(path.getFullPath(), dataType, encoding, encodingArgs);
-				break;
-			case DELETE_PATH:
-				try {
-					// check timeseries
-					if (!mManager.pathExist(path.getFullPath())) {
-						throw new ProcessorException(
-								String.format("Timeseries %s does not exist.", path.getFullPath()));
-					}
-					// First delete all data interactive
-					deleteAllData(mManager, path);
-					// Then delete the metadata
-					mManager.deletePathFromMTree(path.getFullPath());
-				} catch (Exception e) {
-					return true;
-				}
-				break;
-			case SET_FILE_LEVEL:
-				// check timeseries
-				if (!mManager.pathExist(path.getFullPath())) {
-					throw new ProcessorException(String.format("Timeseries %s does not exist.", path.getFullPath()));
-				}
-				/**
-				 * only once
-				 */
-				mManager.setStorageLevelToMTree(path.getFullPath());
-				break;
-			default:
-				throw new ProcessorException("unknown namespace type:" + namespaceType);
-			}
-		} catch (PathErrorException | IOException | ArgsErrorException e) {
-			throw new ProcessorException(e.getMessage());
-		}
-		return true;
-	}
-=======
         MManager mManager = getMManager();
         try {
             switch (namespaceType) {
@@ -350,7 +309,6 @@
                         throw new ProcessorException(
                                 String.format("Timeseries %s does not exist.", path.getFullPath()));
                     }
-
                     List<String> pathStringList = null;
                     try {
                         pathStringList = mManager.getPaths(path.getFullPath());
@@ -360,8 +318,7 @@
                         }
                         mManager.checkFileLevel(pathList);
                     } catch (PathErrorException e) {
-                        throw new ProcessorException(String.format(e.getMessage()));
-                        // System.out.println(e.getMessage());
+                        throw new ProcessorException(e.getMessage());
                     }
                     // First delete all data interactive
                     deleteAllData(mManager, pathStringList);
@@ -382,11 +339,10 @@
                     throw new ProcessorException("unknown namespace type:" + namespaceType);
             }
         } catch (PathErrorException | IOException | ArgsErrorException e) {
-            throw new ProcessorException(e);
+            throw new ProcessorException(e.getMessage());
         }
         return true;
     }
->>>>>>> 3f2052db
 
     private void deleteAllData(MManager mManager, List<String> pathList) throws PathErrorException, ProcessorException {
         for (String p : pathList) {
