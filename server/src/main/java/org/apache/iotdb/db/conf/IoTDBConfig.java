/*
 * Licensed to the Apache Software Foundation (ASF) under one
 * or more contributor license agreements.  See the NOTICE file
 * distributed with this work for additional information
 * regarding copyright ownership.  The ASF licenses this file
 * to you under the Apache License, Version 2.0 (the
 * "License"); you may not use this file except in compliance
 * with the License.  You may obtain a copy of the License at
 *
 *     http://www.apache.org/licenses/LICENSE-2.0
 *
 * Unless required by applicable law or agreed to in writing,
 * software distributed under the License is distributed on an
 * "AS IS" BASIS, WITHOUT WARRANTIES OR CONDITIONS OF ANY
 * KIND, either express or implied.  See the License for the
 * specific language governing permissions and limitations
 * under the License.
 */
package org.apache.iotdb.db.conf;

import static org.apache.iotdb.tsfile.common.constant.TsFileConstant.PATH_SEPARATOR;

import java.io.File;
import java.time.ZoneId;
import java.util.regex.Matcher;
import java.util.regex.Pattern;
import org.apache.iotdb.db.conf.directories.DirectoryManager;
import org.apache.iotdb.db.engine.merge.selector.MergeFileStrategy;
import org.apache.iotdb.db.engine.tsfilemanagement.TsFileManagementStrategy;
import org.apache.iotdb.db.exception.LoadConfigurationException;
import org.apache.iotdb.db.metadata.MManager;
import org.apache.iotdb.db.service.TSServiceImpl;
import org.apache.iotdb.tsfile.common.conf.TSFileDescriptor;
import org.apache.iotdb.tsfile.common.constant.TsFileConstant;
import org.apache.iotdb.tsfile.file.metadata.enums.TSDataType;
import org.apache.iotdb.tsfile.file.metadata.enums.TSEncoding;
import org.apache.iotdb.tsfile.fileSystem.FSType;
import org.slf4j.Logger;
import org.slf4j.LoggerFactory;

public class IoTDBConfig {

  /* Names of Watermark methods */
  public static final String WATERMARK_GROUPED_LSB = "GroupBasedLSBMethod";
  static final String CONFIG_NAME = "iotdb-engine.properties";
  private static final Logger logger = LoggerFactory.getLogger(IoTDBConfig.class);
  private static final String MULTI_DIR_STRATEGY_PREFIX =
      "org.apache.iotdb.db.conf.directories.strategy.";
  private static final String DEFAULT_MULTI_DIR_STRATEGY = "MaxDiskUsableSpaceFirstStrategy";

  // e.g., a31+/$%#&[]{}3e4
  private static final String ID_MATCHER = "([a-zA-Z0-9/@#$%&{}\\[\\]\\-+\\u2E80-\\u9FFF_]+)";

  private static final String STORAGE_GROUP_MATCHER = "([a-zA-Z0-9_.\\u2E80-\\u9FFF]+)";

  // e.g.,  .s1
  private static final String PARTIAL_NODE_MATCHER = "[" + PATH_SEPARATOR + "]" + ID_MATCHER;

  // for path like: root.sg1.d1."1.2.3", root.sg.d1."1.2.3"
  private static final String NODE_MATCHER =
      "[" + PATH_SEPARATOR + "]([\"])?" + ID_MATCHER + "(" + PARTIAL_NODE_MATCHER + ")*([\"])?";

  public static final Pattern STORAGE_GROUP_PATTERN = Pattern.compile(STORAGE_GROUP_MATCHER);

  /**
   * Port which the metrics service listens to.
   */
  private int metricsPort = 8181;

  private boolean enableMetricService = false;

  /**
   * whether to enable the mqtt service.
   */
  private boolean enableMQTTService = false;

  /**
   * the mqtt service binding host.
   */
  private String mqttHost = "0.0.0.0";

  /**
   * the mqtt service binding port.
   */
  private int mqttPort = 1883;

  /**
   * the handler pool size for handing the mqtt messages.
   */
  private int mqttHandlerPoolSize = 1;

  /**
   * the mqtt message payload formatter.
   */
  private String mqttPayloadFormatter = "json";

  /**
   * max mqtt message size
   */
  private int mqttMaxMessageSize = 1048576;


  /**
   * Rpc binding address.
   */
  private String rpcAddress = "0.0.0.0";

  /**
   * whether to use thrift compression.
   */
  private boolean rpcThriftCompressionEnable = false;

  /**
   * Port which the JDBC server listens to.
   */
  private int rpcPort = 6667;

  /**
   * Max concurrent client number
   */
  private int rpcMaxConcurrentClientNum = 65535;

  /**
   * Memory allocated for the write process
   */
  private long allocateMemoryForWrite = Runtime.getRuntime().maxMemory() * 4 / 10;

  /**
   * Memory allocated for the read process
   */
  private long allocateMemoryForRead = Runtime.getRuntime().maxMemory() * 3 / 10;

  /**
<<<<<<< HEAD
   * Memory allocated for the mtree
   */
  private long allocateMemoryForMTree = Runtime.getRuntime().maxMemory() * 1 / 10;

  /**
   * Is active timeseries counter enable.
=======
   * Memory allocated for the read process besides cache
   */
  private long allocateMemoryForReadWithoutCache = Runtime.getRuntime().maxMemory() * 9 / 100;

  private volatile int maxQueryDeduplicatedPathNum = 1000;

  /**
   * Is dynamic parameter adapter enable.
>>>>>>> bcd89902
   */
  private boolean enableActiveTimeseriesCounter = false;

  /**
   * Ratio of memory allocated for buffered arrays
   */
  private double bufferedArraysMemoryProportion = 0.6;

  /**
   * Flush proportion for system
   */
  private double flushProportion = 0.5;

  /**
   * Reject proportion for system
   */
  private double rejectProportion = 0.8;

  /**
   * If storage group increased more than this threshold, report to system.
   */
  private long storageGroupSizeReportThreshold = 16 * 1024 * 1024L;

  /**
   * Is the write ahead log enable.
   */
  private boolean enableWal = true;

  private volatile boolean readOnly = false;

  private boolean enableDiscardOutOfOrderData = false;

  /**
   * When a certain amount of write ahead logs is reached, they will be flushed to the disk. It is
   * possible to lose at most flush_wal_threshold operations.
   */
  private int flushWalThreshold = 10000;

  /**
   * this variable set timestamp precision as millisecond, microsecond or nanosecond
   */
  private String timestampPrecision = "ms";

  /**
   * The cycle when write ahead log is periodically forced to be written to disk(in milliseconds) If
   * set this parameter to 0 it means call outputStream.force(true) after every each insert
   */
  private long forceWalPeriodInMs = 100;

  /**
   * Size of log buffer in each log node(in byte). If WAL is enabled and the size of a insert plan
   * is smaller than this parameter, then the insert plan will be rejected by WAL.
   */
  private int walBufferSize = 16 * 1024 * 1024;

  /**
   * system base dir, stores all system metadata and wal
   */
  private String baseDir = "data";

  /**
   * System directory, including version file for each storage group and metadata
   */
  private String systemDir = baseDir + File.separator + IoTDBConstant.SYSTEM_FOLDER_NAME;

  /**
   * Schema directory, including storage set of values.
   */
  private String schemaDir = baseDir + File.separator + IoTDBConstant.SYSTEM_FOLDER_NAME
      + File.separator + IoTDBConstant.SCHEMA_FOLDER_NAME;

  /**
   * Sync directory, including the lock file, uuid file, device owner map
   */
  private String syncDir = baseDir + File.separator + IoTDBConstant.SYSTEM_FOLDER_NAME
      + File.separator + IoTDBConstant.SYNC_FOLDER_NAME;

  /**
   * Performance tracing directory, stores performance tracing files
   */
  private String tracingDir = baseDir + File.separator + IoTDBConstant.TRACING_FOLDER_NAME;

  /**
   * Query directory, stores temporary files of query
   */
  private String queryDir = baseDir + File.separator + IoTDBConstant.QUERY_FOLDER_NAME;

  /**
   * Data directory of data. It can be settled as dataDirs = {"data1", "data2", "data3"};
   */
  private String[] dataDirs = {"data" + File.separator + "data"};

  /**
   * Strategy of multiple directories.
   */
  private String multiDirStrategyClassName = null;

  /**
   * Wal directory.
   */
  private String walDir = baseDir + File.separator + "wal";

  /**
   * The amount of data iterate each time in server
   */
  private int batchSize = 100000;

  /**
   * How many threads can concurrently flush. When <= 0, use CPU core number.
   */
  private int concurrentFlushThread = Runtime.getRuntime().availableProcessors();

  /**
   * How many threads can concurrently query. When <= 0, use CPU core number.
   */
  private int concurrentQueryThread = Runtime.getRuntime().availableProcessors();

  private ZoneId zoneID = ZoneId.systemDefault();

  /**
   * Is the write mem control for writing enable.
   */
  private boolean enableMemControl = true;

  /**
   * When a TsFile's file size (in byte) exceed this, the TsFile is forced closed.
   */
  private long tsFileSizeThreshold = 512 * 1024 * 1024L;

  /**
   * When a memTable's size (in byte) exceeds this, the memtable is flushed to disk.
   */
  private long memtableSizeThreshold = 1024 * 1024 * 1024L;

  /**
   * When average series point number reaches this, flush the memtable to disk
   */
  private int avgSeriesPointNumberThreshold = 100000;

  /**
   * Work when tsfile_manage_strategy is level_strategy. When merge point number reaches this, merge
   * the files to the last level.
   */
  private int mergeChunkPointNumberThreshold = 100000;

  /**
   * Work when tsfile_manage_strategy is level_strategy. When page point number of file reaches
   * this, use append merge instead of deserialize merge.
   */
  private int mergePagePointNumberThreshold = 1000;

  /**
   * TsFile manage strategy, define use which hot compaction strategy
   */
  private TsFileManagementStrategy tsFileManagementStrategy = TsFileManagementStrategy.NORMAL_STRATEGY;

  /**
   * Work when tsfile_manage_strategy is level_strategy. The max seq file num of each level. When
   * file num exceeds this, the files in one level will merge to one.
   */
  private int maxFileNumInEachLevel = 10;

  /**
   * Work when tsfile_manage_strategy is level_strategy. The max num of seq level.
   */
  private int maxLevelNum = 4;

  /**
   * Work when tsfile_manage_strategy is level_strategy. The max unseq file num of each level. When
   * file num exceeds this, the files in one level will merge to one.
   */
  private int maxUnseqFileNumInEachLevel = 10;

  /**
   * Work when tsfile_manage_strategy is level_strategy. The max num of unseq level.
   */
  private int maxUnseqLevelNum = 2;

  /**
   * whether to cache meta data(ChunkMetaData and TsFileMetaData) or not.
   */
  private boolean metaDataCacheEnable = true;

  /**
   * Memory allocated for timeSeriesMetaData cache in read process
   */
  private long allocateMemoryForTimeSeriesMetaDataCache = allocateMemoryForRead / 10;

  /**
   * Memory allocated for chunkMetaData cache in read process
   */
  private long allocateMemoryForChunkMetaDataCache = allocateMemoryForRead / 10;

  /**
   * Memory allocated for chunk cache in read process
   */
  private long allocateMemoryForChunkCache = allocateMemoryForRead / 10;

  /**
   * Whether to enable Last cache
   */
  private boolean lastCacheEnable = true;

  /**
   * The statMonitor writes statistics info into IoTDB every backLoopPeriodSec secs. The default
   * value is 5s.
   */
  private int backLoopPeriodSec = 5;
  /**
   * Set true to enable statistics monitor service, false to disable statistics service.
   */
  private boolean enableStatMonitor = false;
  /**
   * Set the time interval when StatMonitor performs delete detection. The default value is 600s.
   */
  private int statMonitorDetectFreqSec = 60 * 10;
  /**
   * Set the maximum time to keep monitor statistics information in IoTDB. The default value is
   * 600s.
   */
  private int statMonitorRetainIntervalSec = 60 * 10;

  /**
   * Cache size of {@code checkAndGetDataTypeCache} in {@link MManager}.
   */
  private int mManagerCacheSize = 300000;

  /**
   * Cache size of {@code checkAndGetDataTypeCache} in {@link MManager}.
   */
  private int mRemoteSchemaCacheSize = 100000;

  /**
   * Is external sort enable.
   */
  private boolean enableExternalSort = true;

  /**
   * The threshold of items in external sort. If the number of chunks participating in sorting
   * exceeds this threshold, external sorting is enabled, otherwise memory sorting is used.
   */
  private int externalSortThreshold = 1000;

  /**
   * Is this IoTDB instance a receiver of sync or not.
   */
  private boolean isSyncEnable = false;
  /**
   * If this IoTDB instance is a receiver of sync, set the server port.
   */
  private int syncServerPort = 5555;
  /**
   * Set the language version when loading file including error information, default value is "EN"
   */
  private String languageVersion = "EN";

  private String ipWhiteList = "0.0.0.0/0";
  /**
   * Examining period of cache file reader : 100 seconds.
   */
  private long cacheFileReaderClearPeriod = 100000;

  /**
   * Replace implementation class of JDBC service
   */
  private String rpcImplClassName = TSServiceImpl.class.getName();

  /**
   * Is stat performance of sub-module enable.
   */
  private boolean enablePerformanceStat = false;

  /**
   * Is performance tracing enable.
   */
  private boolean enablePerformanceTracing = false;

  /**
   * The display of stat performance interval in ms.
   */
  private long performanceStatDisplayInterval = 60000;

  /**
   * The memory used for stat performance.
   */
  private int performanceStatMemoryInKB = 20;
  /**
   * whether use chunkBufferPool.
   */
  private boolean chunkBufferPoolEnable = false;

  /**
   * Switch of watermark function
   */
  private boolean enableWatermark = false;

  /**
   * Secret key for watermark
   */
  private String watermarkSecretKey = "IoTDB*2019@Beijing";

  /**
   * Bit string of watermark
   */
  private String watermarkBitString = "100101110100";

  /**
   * Watermark method and parameters
   */
  private String watermarkMethod = "GroupBasedLSBMethod(embed_row_cycle=2,embed_lsb_num=5)";

  /**
   * Switch of creating schema automatically
   */
  private boolean enableAutoCreateSchema = true;

  /**
   * register time series as which type when receiving boolean string "true" or "false"
   */
  private TSDataType booleanStringInferType = TSDataType.BOOLEAN;

  /**
   * register time series as which type when receiving an integer string "67"
   */
  private TSDataType integerStringInferType = TSDataType.FLOAT;

  /**
   * register time series as which type when receiving a floating number string "6.7"
   */
  private TSDataType floatingStringInferType = TSDataType.FLOAT;

  /**
   * register time series as which type when receiving the Literal NaN. Values can be DOUBLE, FLOAT
   * or TEXT
   */
  private TSDataType nanStringInferType = TSDataType.DOUBLE;

  /**
   * Storage group level when creating schema automatically is enabled
   */
  private int defaultStorageGroupLevel = 1;

  /**
   * BOOLEAN encoding when creating schema automatically is enabled
   */
  private TSEncoding defaultBooleanEncoding = TSEncoding.RLE;

  /**
   * INT32 encoding when creating schema automatically is enabled
   */
  private TSEncoding defaultInt32Encoding = TSEncoding.RLE;

  /**
   * INT64 encoding when creating schema automatically is enabled
   */
  private TSEncoding defaultInt64Encoding = TSEncoding.RLE;

  /**
   * FLOAT encoding when creating schema automatically is enabled
   */
  private TSEncoding defaultFloatEncoding = TSEncoding.GORILLA;

  /**
   * DOUBLE encoding when creating schema automatically is enabled
   */
  private TSEncoding defaultDoubleEncoding = TSEncoding.GORILLA;

  /**
   * TEXT encoding when creating schema automatically is enabled
   */
  private TSEncoding defaultTextEncoding = TSEncoding.PLAIN;

  /**
   * How much memory (in byte) can be used by a single merge task.
   */
  private long mergeMemoryBudget = (long) (Runtime.getRuntime().maxMemory() * 0.2);

  /**
   * How many threads will be set up to perform upgrade tasks.
   */
  private int upgradeThreadNum = 1;

  /**
   * How many threads will be set up to perform main merge tasks.
   */
  private int mergeThreadNum = 1;

  /**
   * How many threads will be set up to perform merge chunk sub-tasks.
   */
  private int mergeChunkSubThreadNum = 4;

  /**
   * If one merge file selection runs for more than this time, it will be ended and its current
   * selection will be used as final selection. Unit: millis. When < 0, it means time is unbounded.
   */
  private long mergeFileSelectionTimeBudget = 30 * 1000L;

  /**
   * When set to true, if some crashed merges are detected during system rebooting, such merges will
   * be continued, otherwise, the unfinished parts of such merges will not be continued while the
   * finished parts still remain as they are.
   */
  private boolean continueMergeAfterReboot = false;

  /**
   * A global merge will be performed each such interval, that is, each storage group will be merged
   * (if proper merge candidates can be found). Unit: second.
   */
  private long mergeIntervalSec = 0L;

  /**
   * When set to true, all merges becomes full merge (the whole SeqFiles are re-written despite how
   * much they are overflowed). This may increase merge overhead depending on how much the SeqFiles
   * are overflowed.
   */
  private boolean forceFullMerge = false;

  /**
   * During a merge, if a chunk with less number of chunks than this parameter, the chunk will be
   * merged with its succeeding chunks even if it is not overflowed, until the merged chunks reach
   * this threshold and the new chunk will be flushed.
   */
  private int chunkMergePointThreshold = 20480;

  /**
   * The limit of hot compaction merge can reach per second
   */
  private int mergeWriteThroughputMbPerSec = 16;

  /**
   * How many thread will be set up to perform hot compaction, 30 by default. Set to 1 when less
   * than or equal to 0.
   */
  private int hotCompactionThreadNum = 30;

  /**
   * The limit of read throughput merge can reach per second
   */
  private int mergeReadThroughputMbPerSec = 16;

  private MergeFileStrategy mergeFileStrategy = MergeFileStrategy.MAX_SERIES_NUM;

  /**
   * Default system file storage is in local file system (unsupported)
   */
  private FSType systemFileStorageFs = FSType.LOCAL;

  /**
   * Default TSfile storage is in local file system
   */
  private FSType tsFileStorageFs = FSType.LOCAL;

  /**
   * Default core-site.xml file path is /etc/hadoop/conf/core-site.xml
   */
  private String coreSitePath = "/etc/hadoop/conf/core-site.xml";

  /**
   * Default hdfs-site.xml file path is /etc/hadoop/conf/hdfs-site.xml
   */
  private String hdfsSitePath = "/etc/hadoop/conf/hdfs-site.xml";

  /**
   * Default HDFS ip is localhost
   */
  private String hdfsIp = "localhost";

  /**
   * Default HDFS port is 9000
   */
  private String hdfsPort = "9000";

  /**
   * Default DFS NameServices is hdfsnamespace
   */
  private String dfsNameServices = "hdfsnamespace";

  /**
   * Default DFS HA name nodes are nn1 and nn2
   */
  private String dfsHaNamenodes = "nn1,nn2";

  /**
   * Default DFS HA automatic failover is enabled
   */
  private boolean dfsHaAutomaticFailoverEnabled = true;

  /**
   * Default DFS client failover proxy provider is "org.apache.hadoop.hdfs.server.namenode.ha.ConfiguredFailoverProxyProvider"
   */
  private String dfsClientFailoverProxyProvider = "org.apache.hadoop.hdfs.server.namenode.ha.ConfiguredFailoverProxyProvider";

  /**
   * whether use kerberos to authenticate hdfs
   */
  private boolean useKerberos = false;

  /**
   * full path of kerberos keytab file
   */
  private String kerberosKeytabFilePath = "/path";

  /**
   * kerberos principal
   */
  private String kerberosPrincipal = "principal";

  /**
   * the num of memtable in each storage group
   */
  private int concurrentWritingTimePartition = 1;

  /**
   * the default fill interval in LinearFill and PreviousFill, -1 means infinite past time
   */
  private int defaultFillInterval = -1;

  /**
   * default TTL for storage groups that are not set TTL by statements, in ms Notice: if this
   * property is changed, previous created storage group which are not set TTL will also be
   * affected.
   */
  private long defaultTTL = Long.MAX_VALUE;

  /**
   * The default value of primitive array size in array pool
   */
  private int primitiveArraySize = 128;

  /**
   * whether enable data partition. If disabled, all data belongs to partition 0
   */
  private boolean enablePartition = false;

  /**
   * Interval line number of mlog.txt when creating a checkpoint and saving snapshot of mtree
   */
  private int mtreeSnapshotInterval = 100000;

  /**
   * Threshold interval time of MTree modification. If the last modification time is less than this
   * threshold, MTree snapshot will not be created. Unit: second. Default: 1 hour(3600 seconds)
   */
  private int mtreeSnapshotThresholdTime = 3600;

  /**
   * Time range for partitioning data inside each storage group, the unit is second
   */
  private long partitionInterval = 604800;

  //just for test
  //wait for 60 second by default.
  private int thriftServerAwaitTimeForStopService = 60;

  private int queryCacheSizeInMetric = 50;

  // max size for tag and attribute of one time series
  private int tagAttributeTotalSize = 700;

  // In one insert (one device, one timestamp, multiple measurements),
  // if enable partial insert, one measurement failure will not impact other measurements
  private boolean enablePartialInsert = true;

  // Open ID Secret
  private String openIdProviderUrl = null;

  // the authorizer provider class which extends BasicAuthorizer
  private String authorizerProvider = "org.apache.iotdb.db.auth.authorizer.LocalFileAuthorizer";

  // time in nanosecond precision when starting up
  private long startUpNanosecond = System.nanoTime();

  public IoTDBConfig() {
    // empty constructor
  }

  public int getConcurrentWritingTimePartition() {
    return concurrentWritingTimePartition;
  }

  void setConcurrentWritingTimePartition(int concurrentWritingTimePartition) {
    this.concurrentWritingTimePartition = concurrentWritingTimePartition;
  }

  public int getDefaultFillInterval() {
    return defaultFillInterval;
  }

  public void setDefaultFillInterval(int defaultFillInterval) {
    this.defaultFillInterval = defaultFillInterval;
  }

  public boolean isEnablePartition() {
    return enablePartition;
  }

  public void setEnablePartition(boolean enablePartition) {
    this.enablePartition = enablePartition;
  }

  public int getMtreeSnapshotInterval() {
    return mtreeSnapshotInterval;
  }

  public void setMtreeSnapshotInterval(int mtreeSnapshotInterval) {
    this.mtreeSnapshotInterval = mtreeSnapshotInterval;
  }

  public int getMtreeSnapshotThresholdTime() {
    return mtreeSnapshotThresholdTime;
  }

  public void setMtreeSnapshotThresholdTime(int mtreeSnapshotThresholdTime) {
    this.mtreeSnapshotThresholdTime = mtreeSnapshotThresholdTime;
  }

  public long getPartitionInterval() {
    return partitionInterval;
  }

  public void setPartitionInterval(long partitionInterval) {
    this.partitionInterval = partitionInterval;
  }

  public ZoneId getZoneID() {
    return zoneID;
  }

  void setZoneID(ZoneId zoneID) {
    this.zoneID = zoneID;
  }

  void updatePath() {
    formulateFolders();
    confirmMultiDirStrategy();
  }

  /**
   * if the folders are relative paths, add IOTDB_HOME as the path prefix
   */
  private void formulateFolders() {
    systemDir = addHomeDir(systemDir);
    schemaDir = addHomeDir(schemaDir);
    syncDir = addHomeDir(syncDir);
    tracingDir = addHomeDir(tracingDir);
    walDir = addHomeDir(walDir);

    if (TSFileDescriptor.getInstance().getConfig().getTSFileStorageFs().equals(FSType.HDFS)) {
      String hdfsDir = getHdfsDir();
      queryDir = hdfsDir + File.separatorChar + queryDir;
      for (int i = 0; i < dataDirs.length; i++) {
        dataDirs[i] = hdfsDir + File.separatorChar + dataDirs[i];
      }
    } else {
      queryDir = addHomeDir(queryDir);
      for (int i = 0; i < dataDirs.length; i++) {
        dataDirs[i] = addHomeDir(dataDirs[i]);
      }
    }
  }

  void reloadDataDirs(String[] dataDirs) throws LoadConfigurationException {
    if (TSFileDescriptor.getInstance().getConfig().getTSFileStorageFs().equals(FSType.HDFS)) {
      String hdfsDir = getHdfsDir();
      for (int i = 0; i < dataDirs.length; i++) {
        dataDirs[i] = hdfsDir + File.separatorChar + dataDirs[i];
      }
    } else {
      for (int i = 0; i < dataDirs.length; i++) {
        dataDirs[i] = addHomeDir(dataDirs[i]);
      }
    }
    this.dataDirs = dataDirs;
    DirectoryManager.getInstance().updateFileFolders();
  }

  private String addHomeDir(String dir) {
    String homeDir = System.getProperty(IoTDBConstant.IOTDB_HOME, null);
    if (!new File(dir).isAbsolute() && homeDir != null && homeDir.length() > 0) {
      if (!homeDir.endsWith(File.separator)) {
        dir = homeDir + File.separatorChar + dir;
      } else {
        dir = homeDir + dir;
      }
    }
    return dir;
  }

  private void confirmMultiDirStrategy() {
    if (getMultiDirStrategyClassName() == null) {
      multiDirStrategyClassName = DEFAULT_MULTI_DIR_STRATEGY;
    }
    if (!getMultiDirStrategyClassName().contains(TsFileConstant.PATH_SEPARATOR)) {
      multiDirStrategyClassName = MULTI_DIR_STRATEGY_PREFIX + multiDirStrategyClassName;
    }

    try {
      Class.forName(multiDirStrategyClassName);
    } catch (ClassNotFoundException e) {
      logger.warn("Cannot find given directory strategy {}, using the default value",
          getMultiDirStrategyClassName(), e);
      setMultiDirStrategyClassName(MULTI_DIR_STRATEGY_PREFIX + DEFAULT_MULTI_DIR_STRATEGY);
    }
  }

  private String getHdfsDir() {
    String[] hdfsIps = TSFileDescriptor.getInstance().getConfig().getHdfsIp();
    String hdfsDir = "hdfs://";
    if (hdfsIps.length > 1) {
      hdfsDir += TSFileDescriptor.getInstance().getConfig().getDfsNameServices();
    } else {
      hdfsDir += hdfsIps[0] + ":" + TSFileDescriptor.getInstance().getConfig().getHdfsPort();
    }
    return hdfsDir;
  }

  public String[] getDataDirs() {
    return dataDirs;
  }

  public int getMetricsPort() {
    return metricsPort;
  }

  void setMetricsPort(int metricsPort) {
    this.metricsPort = metricsPort;
  }

  public boolean isEnableMetricService() {
    return enableMetricService;
  }

  public void setEnableMetricService(boolean enableMetricService) {
    this.enableMetricService = enableMetricService;
  }

  void setDataDirs(String[] dataDirs) {
    this.dataDirs = dataDirs;
  }

  public String getRpcAddress() {
    return rpcAddress;
  }

  void setRpcAddress(String rpcAddress) {
    this.rpcAddress = rpcAddress;
  }

  public int getRpcPort() {
    return rpcPort;
  }

  void setRpcPort(int rpcPort) {
    this.rpcPort = rpcPort;
  }

  public String getTimestampPrecision() {
    return timestampPrecision;
  }

  public void setTimestampPrecision(String timestampPrecision) {
    if (!(timestampPrecision.equals("ms") || timestampPrecision.equals("us")
        || timestampPrecision.equals("ns"))) {
      logger.error("Wrong timestamp precision, please set as: ms, us or ns ! Current is: "
          + timestampPrecision);
      System.exit(-1);
    }
    this.timestampPrecision = timestampPrecision;
  }

  public boolean isEnableWal() {
    return enableWal;
  }

  public void setEnableWal(boolean enableWal) {
    this.enableWal = enableWal;
  }

  public boolean isEnableDiscardOutOfOrderData() {
    return enableDiscardOutOfOrderData;
  }

  public void setEnableDiscardOutOfOrderData(boolean enableDiscardOutOfOrderData) {
    this.enableDiscardOutOfOrderData = enableDiscardOutOfOrderData;
  }

  public int getFlushWalThreshold() {
    return flushWalThreshold;
  }

  public void setFlushWalThreshold(int flushWalThreshold) {
    this.flushWalThreshold = flushWalThreshold;
  }

  public long getForceWalPeriodInMs() {
    return forceWalPeriodInMs;
  }

  public void setForceWalPeriodInMs(long forceWalPeriodInMs) {
    this.forceWalPeriodInMs = forceWalPeriodInMs;
  }

  public String getSystemDir() {
    return systemDir;
  }

  void setSystemDir(String systemDir) {
    this.systemDir = systemDir;
  }

  public String getSchemaDir() {
    return schemaDir;
  }

  void setSchemaDir(String schemaDir) {
    this.schemaDir = schemaDir;
  }

  public String getSyncDir() {
    return syncDir;
  }

  void setSyncDir(String syncDir) {
    this.syncDir = syncDir;
  }

  public String getTracingDir() {
    return tracingDir;
  }

  void setTracingDir(String tracingDir) {
    this.tracingDir = tracingDir;
  }

  public String getQueryDir() {
    return queryDir;
  }

  void setQueryDir(String queryDir) {
    this.queryDir = queryDir;
  }

  public String getWalDir() {
    return walDir;
  }

  void setWalDir(String walDir) {
    this.walDir = walDir;
  }

  public String getMultiDirStrategyClassName() {
    return multiDirStrategyClassName;
  }

  void setMultiDirStrategyClassName(String multiDirStrategyClassName) {
    this.multiDirStrategyClassName = multiDirStrategyClassName;
  }

  public int getBatchSize() {
    return batchSize;
  }

  void setBatchSize(int batchSize) {
    this.batchSize = batchSize;
  }

  public int getConcurrentFlushThread() {
    return concurrentFlushThread;
  }

  void setConcurrentFlushThread(int concurrentFlushThread) {
    this.concurrentFlushThread = concurrentFlushThread;
  }

  public int getConcurrentQueryThread() {
    return concurrentQueryThread;
  }

  void setConcurrentQueryThread(int concurrentQueryThread) {
    this.concurrentQueryThread = concurrentQueryThread;
  }

  public long getTsFileSizeThreshold() {
    return tsFileSizeThreshold;
  }

  public void setTsFileSizeThreshold(long tsFileSizeThreshold) {
    this.tsFileSizeThreshold = tsFileSizeThreshold;
  }

  public int getBackLoopPeriodSec() {
    return backLoopPeriodSec;
  }

  void setBackLoopPeriodSec(int backLoopPeriodSec) {
    this.backLoopPeriodSec = backLoopPeriodSec;
  }

  public boolean isEnableStatMonitor() {
    return enableStatMonitor;
  }

  public void setEnableStatMonitor(boolean enableStatMonitor) {
    this.enableStatMonitor = enableStatMonitor;
  }

  public int getRpcMaxConcurrentClientNum() {
    return rpcMaxConcurrentClientNum;
  }

  void setRpcMaxConcurrentClientNum(int rpcMaxConcurrentClientNum) {
    this.rpcMaxConcurrentClientNum = rpcMaxConcurrentClientNum;
  }

  public int getStatMonitorDetectFreqSec() {
    return statMonitorDetectFreqSec;
  }

  void setStatMonitorDetectFreqSec(int statMonitorDetectFreqSec) {
    this.statMonitorDetectFreqSec = statMonitorDetectFreqSec;
  }

  public int getStatMonitorRetainIntervalSec() {
    return statMonitorRetainIntervalSec;
  }

  void setStatMonitorRetainIntervalSec(int statMonitorRetainIntervalSec) {
    this.statMonitorRetainIntervalSec = statMonitorRetainIntervalSec;
  }

  public int getmManagerCacheSize() {
    return mManagerCacheSize;
  }

  void setmManagerCacheSize(int mManagerCacheSize) {
    this.mManagerCacheSize = mManagerCacheSize;
  }

  public int getmRemoteSchemaCacheSize() {
    return mRemoteSchemaCacheSize;
  }

  public void setmRemoteSchemaCacheSize(int mRemoteSchemaCacheSize) {
    this.mRemoteSchemaCacheSize = mRemoteSchemaCacheSize;
  }

  public boolean isSyncEnable() {
    return isSyncEnable;
  }

  public void setSyncEnable(boolean syncEnable) {
    isSyncEnable = syncEnable;
  }

  public int getSyncServerPort() {
    return syncServerPort;
  }

  void setSyncServerPort(int syncServerPort) {
    this.syncServerPort = syncServerPort;
  }

  String getLanguageVersion() {
    return languageVersion;
  }

  void setLanguageVersion(String languageVersion) {
    this.languageVersion = languageVersion;
  }

  public String getIpWhiteList() {
    return ipWhiteList;
  }

  public void setIpWhiteList(String ipWhiteList) {
    this.ipWhiteList = ipWhiteList;
  }

  public long getCacheFileReaderClearPeriod() {
    return cacheFileReaderClearPeriod;
  }

  public void setCacheFileReaderClearPeriod(long cacheFileReaderClearPeriod) {
    this.cacheFileReaderClearPeriod = cacheFileReaderClearPeriod;
  }

  public boolean isReadOnly() {
    return readOnly;
  }

  public void setReadOnly(boolean readOnly) {
    this.readOnly = readOnly;
  }

  public String getRpcImplClassName() {
    return rpcImplClassName;
  }

  public void setRpcImplClassName(String rpcImplClassName) {
    this.rpcImplClassName = rpcImplClassName;
  }

  public int getWalBufferSize() {
    return walBufferSize;
  }

  public void setWalBufferSize(int walBufferSize) {
    this.walBufferSize = walBufferSize;
  }

  public boolean isChunkBufferPoolEnable() {
    return chunkBufferPoolEnable;
  }

  void setChunkBufferPoolEnable(boolean chunkBufferPoolEnable) {
    this.chunkBufferPoolEnable = chunkBufferPoolEnable;
  }

  public long getMergeMemoryBudget() {
    return mergeMemoryBudget;
  }

  void setMergeMemoryBudget(long mergeMemoryBudget) {
    this.mergeMemoryBudget = mergeMemoryBudget;
  }

  public int getMergeThreadNum() {
    return mergeThreadNum;
  }

  void setMergeThreadNum(int mergeThreadNum) {
    this.mergeThreadNum = mergeThreadNum;
  }

  public boolean isContinueMergeAfterReboot() {
    return continueMergeAfterReboot;
  }

  void setContinueMergeAfterReboot(boolean continueMergeAfterReboot) {
    this.continueMergeAfterReboot = continueMergeAfterReboot;
  }

  public long getMergeIntervalSec() {
    return mergeIntervalSec;
  }

  void setMergeIntervalSec(long mergeIntervalSec) {
    this.mergeIntervalSec = mergeIntervalSec;
  }

  public boolean isEnableActiveTimeseriesCounter() {
    return enableActiveTimeseriesCounter;
  }

  public void setEnableActiveTimeseriesCounter(boolean enableActiveTimeseriesCounter) {
    this.enableActiveTimeseriesCounter = enableActiveTimeseriesCounter;
  }

  public double getBufferedArraysMemoryProportion() {
    return bufferedArraysMemoryProportion;
  }

  public void setBufferedArraysMemoryProportion(double bufferedArraysMemoryProportion) {
    this.bufferedArraysMemoryProportion = bufferedArraysMemoryProportion;
  }

  public double getFlushProportion() {
    return flushProportion;
  }

  public void setFlushProportion(double flushProportion) {
    this.flushProportion = flushProportion;
  }

  public double getRejectProportion() {
    return rejectProportion;
  }

  public void setRejectProportion(double rejectProportion) {
    this.rejectProportion = rejectProportion;
  }

  public long getStorageGroupSizeReportThreshold() {
    return storageGroupSizeReportThreshold;
  }

  public void setStorageGroupSizeReportThreshold(long storageGroupSizeReportThreshold) {
    this.storageGroupSizeReportThreshold = storageGroupSizeReportThreshold;
  }

  public long getAllocateMemoryForWrite() {
    return allocateMemoryForWrite;
  }

  public void setAllocateMemoryForWrite(long allocateMemoryForWrite) {
    this.allocateMemoryForWrite = allocateMemoryForWrite;
  }

  public long getAllocateMemoryForMTree() {
    return allocateMemoryForMTree;
  }

  void setAllocateMemoryForMTree(long allocateMemoryForMTree) {
    this.allocateMemoryForMTree = allocateMemoryForMTree;
  }

  long getAllocateMemoryForRead() {
    return allocateMemoryForRead;
  }

  void setAllocateMemoryForRead(long allocateMemoryForRead) {
    this.allocateMemoryForRead = allocateMemoryForRead;
  }

  public long getAllocateMemoryForReadWithoutCache() {
    return allocateMemoryForReadWithoutCache;
  }

  public void setAllocateMemoryForReadWithoutCache(long allocateMemoryForReadWithoutCache) {
    this.allocateMemoryForReadWithoutCache = allocateMemoryForReadWithoutCache;
  }

  public boolean isEnableExternalSort() {
    return enableExternalSort;
  }

  void setEnableExternalSort(boolean enableExternalSort) {
    this.enableExternalSort = enableExternalSort;
  }

  public int getExternalSortThreshold() {
    return externalSortThreshold;
  }

  void setExternalSortThreshold(int externalSortThreshold) {
    this.externalSortThreshold = externalSortThreshold;
  }

  public boolean isEnablePerformanceStat() {
    return enablePerformanceStat;
  }

  public void setEnablePerformanceStat(boolean enablePerformanceStat) {
    this.enablePerformanceStat = enablePerformanceStat;
  }

  public boolean isEnablePerformanceTracing() {
    return enablePerformanceTracing;
  }

  public void setEnablePerformanceTracing(boolean enablePerformanceTracing) {
    this.enablePerformanceTracing = enablePerformanceTracing;
  }

  public long getPerformanceStatDisplayInterval() {
    return performanceStatDisplayInterval;
  }

  void setPerformanceStatDisplayInterval(long performanceStatDisplayInterval) {
    this.performanceStatDisplayInterval = performanceStatDisplayInterval;
  }

  public int getPerformanceStatMemoryInKB() {
    return performanceStatMemoryInKB;
  }

  void setPerformanceStatMemoryInKB(int performanceStatMemoryInKB) {
    this.performanceStatMemoryInKB = performanceStatMemoryInKB;
  }

  public boolean isEnablePartialInsert() {
    return enablePartialInsert;
  }

  public void setEnablePartialInsert(boolean enablePartialInsert) {
    this.enablePartialInsert = enablePartialInsert;
  }

  public boolean isForceFullMerge() {
    return forceFullMerge;
  }

  void setForceFullMerge(boolean forceFullMerge) {
    this.forceFullMerge = forceFullMerge;
  }

  public int getChunkMergePointThreshold() {
    return chunkMergePointThreshold;
  }

  public void setChunkMergePointThreshold(int chunkMergePointThreshold) {
    this.chunkMergePointThreshold = chunkMergePointThreshold;
  }

  public int getHotCompactionThreadNum() {
    return hotCompactionThreadNum;
  }

  public void setHotCompactionThreadNum(int hotCompactionThreadNum) {
    this.hotCompactionThreadNum = hotCompactionThreadNum;
  }

  public int getMergeWriteThroughputMbPerSec() {
    return mergeWriteThroughputMbPerSec;
  }

  public void setMergeWriteThroughputMbPerSec(int mergeWriteThroughputMbPerSec) {
    this.mergeWriteThroughputMbPerSec = mergeWriteThroughputMbPerSec;
  }

  public int getMergeReadThroughputMbPerSec() {
    return mergeReadThroughputMbPerSec;
  }

  public void setMergeReadThroughputMbPerSec(int mergeReadThroughputMbPerSec) {
    this.mergeReadThroughputMbPerSec = mergeReadThroughputMbPerSec;
  }

  public boolean isEnableMemControl() {
    return enableMemControl;
  }

  public void setEnableMemControl(boolean enableMemControl) {
    this.enableMemControl = enableMemControl;
  }

  public long getMemtableSizeThreshold() {
    return memtableSizeThreshold;
  }

  public void setMemtableSizeThreshold(long memtableSizeThreshold) {
    this.memtableSizeThreshold = memtableSizeThreshold;
  }

  public int getAvgSeriesPointNumberThreshold() {
    return avgSeriesPointNumberThreshold;
  }

  public void setAvgSeriesPointNumberThreshold(int avgSeriesPointNumberThreshold) {
    this.avgSeriesPointNumberThreshold = avgSeriesPointNumberThreshold;
  }

  public int getMergeChunkPointNumberThreshold() {
    return mergeChunkPointNumberThreshold;
  }

  public void setMergeChunkPointNumberThreshold(int mergeChunkPointNumberThreshold) {
    this.mergeChunkPointNumberThreshold = mergeChunkPointNumberThreshold;
  }

  public int getMergePagePointNumberThreshold() {
    return mergePagePointNumberThreshold;
  }

  public void setMergePagePointNumberThreshold(int mergePagePointNumberThreshold) {
    this.mergePagePointNumberThreshold = mergePagePointNumberThreshold;
  }

  public MergeFileStrategy getMergeFileStrategy() {
    return mergeFileStrategy;
  }

  public void setMergeFileStrategy(
      MergeFileStrategy mergeFileStrategy) {
    this.mergeFileStrategy = mergeFileStrategy;
  }


  public TsFileManagementStrategy getTsFileManagementStrategy() {
    return tsFileManagementStrategy;
  }

  public void setTsFileManagementStrategy(
      TsFileManagementStrategy tsFileManagementStrategy) {
    this.tsFileManagementStrategy = tsFileManagementStrategy;
  }

  public int getMaxFileNumInEachLevel() {
    return maxFileNumInEachLevel;
  }

  public void setMaxFileNumInEachLevel(int maxFileNumInEachLevel) {
    this.maxFileNumInEachLevel = maxFileNumInEachLevel;
  }

  public int getMaxLevelNum() {
    return maxLevelNum;
  }

  public void setMaxLevelNum(int maxLevelNum) {
    this.maxLevelNum = maxLevelNum;
  }

  public int getMaxUnseqFileNumInEachLevel() {
    return maxUnseqFileNumInEachLevel;
  }

  public void setMaxUnseqFileNumInEachLevel(int maxUnseqFileNumInEachLevel) {
    this.maxUnseqFileNumInEachLevel = maxUnseqFileNumInEachLevel;
  }

  public int getMaxUnseqLevelNum() {
    return maxUnseqLevelNum;
  }

  public void setMaxUnseqLevelNum(int maxUnseqLevelNum) {
    this.maxUnseqLevelNum = maxUnseqLevelNum;
  }

  public int getMergeChunkSubThreadNum() {
    return mergeChunkSubThreadNum;
  }

  void setMergeChunkSubThreadNum(int mergeChunkSubThreadNum) {
    this.mergeChunkSubThreadNum = mergeChunkSubThreadNum;
  }

  public long getMergeFileSelectionTimeBudget() {
    return mergeFileSelectionTimeBudget;
  }

  void setMergeFileSelectionTimeBudget(long mergeFileSelectionTimeBudget) {
    this.mergeFileSelectionTimeBudget = mergeFileSelectionTimeBudget;
  }

  public boolean isRpcThriftCompressionEnable() {
    return rpcThriftCompressionEnable;
  }

  void setRpcThriftCompressionEnable(boolean rpcThriftCompressionEnable) {
    this.rpcThriftCompressionEnable = rpcThriftCompressionEnable;
  }

  public boolean isMetaDataCacheEnable() {
    return metaDataCacheEnable;
  }

  public void setMetaDataCacheEnable(boolean metaDataCacheEnable) {
    this.metaDataCacheEnable = metaDataCacheEnable;
  }

  public long getAllocateMemoryForTimeSeriesMetaDataCache() {
    return allocateMemoryForTimeSeriesMetaDataCache;
  }

  public void setAllocateMemoryForTimeSeriesMetaDataCache(
      long allocateMemoryForTimeSeriesMetaDataCache) {
    this.allocateMemoryForTimeSeriesMetaDataCache = allocateMemoryForTimeSeriesMetaDataCache;
  }

  public long getAllocateMemoryForChunkMetaDataCache() {
    return allocateMemoryForChunkMetaDataCache;
  }

  public void setAllocateMemoryForChunkMetaDataCache(long allocateMemoryForChunkMetaDataCache) {
    this.allocateMemoryForChunkMetaDataCache = allocateMemoryForChunkMetaDataCache;
  }

  public long getAllocateMemoryForChunkCache() {
    return allocateMemoryForChunkCache;
  }

  public void setAllocateMemoryForChunkCache(long allocateMemoryForChunkCache) {
    this.allocateMemoryForChunkCache = allocateMemoryForChunkCache;
  }

  public boolean isLastCacheEnabled() {
    return lastCacheEnable;
  }

  public void setEnableLastCache(boolean lastCacheEnable) {
    this.lastCacheEnable = lastCacheEnable;
  }

  public boolean isEnableWatermark() {
    return enableWatermark;
  }

  public void setEnableWatermark(boolean enableWatermark) {
    this.enableWatermark = enableWatermark;
  }

  public String getWatermarkSecretKey() {
    return watermarkSecretKey;
  }

  public void setWatermarkSecretKey(String watermarkSecretKey) {
    this.watermarkSecretKey = watermarkSecretKey;
  }

  public String getWatermarkBitString() {
    return watermarkBitString;
  }

  public void setWatermarkBitString(String watermarkBitString) {
    this.watermarkBitString = watermarkBitString;
  }

  String getWatermarkMethod() {
    return this.watermarkMethod;
  }

  public void setWatermarkMethod(String watermarkMethod) {
    this.watermarkMethod = watermarkMethod;
  }

  public String getWatermarkMethodName() {
    return watermarkMethod.split("\\(")[0];
  }

  public int getWatermarkParamMarkRate() {
    return Integer.parseInt(getWatermarkParamValue("embed_row_cycle", "5"));
  }

  public int getWatermarkParamMaxRightBit() {
    return Integer.parseInt(getWatermarkParamValue("embed_lsb_num", "5"));
  }

  private String getWatermarkParamValue(String key, String defaultValue) {
    String res = getWatermarkParamValue(key);
    if (res != null) {
      return res;
    }
    return defaultValue;
  }

  private String getWatermarkParamValue(String key) {
    String pattern = key + "=(\\w*)";
    Pattern r = Pattern.compile(pattern);
    Matcher m = r.matcher(watermarkMethod);
    if (m.find() && m.groupCount() > 0) {
      return m.group(1);
    }
    return null;
  }

  public boolean isAutoCreateSchemaEnabled() {
    return enableAutoCreateSchema;
  }

  public void setAutoCreateSchemaEnabled(boolean enableAutoCreateSchema) {
    this.enableAutoCreateSchema = enableAutoCreateSchema;
  }

  public TSDataType getBooleanStringInferType() {
    return booleanStringInferType;
  }

  public void setBooleanStringInferType(
      TSDataType booleanStringInferType) {
    this.booleanStringInferType = booleanStringInferType;
  }

  public TSDataType getIntegerStringInferType() {
    return integerStringInferType;
  }

  public void setIntegerStringInferType(
      TSDataType integerStringInferType) {
    this.integerStringInferType = integerStringInferType;
  }

  public TSDataType getFloatingStringInferType() {
    return floatingStringInferType;
  }

  public void setFloatingStringInferType(
      TSDataType floatingNumberStringInferType) {
    this.floatingStringInferType = floatingNumberStringInferType;
  }

  public TSDataType getNanStringInferType() {
    return nanStringInferType;
  }

  public void setNanStringInferType(TSDataType nanStringInferType) {
    if (nanStringInferType != TSDataType.DOUBLE &&
        nanStringInferType != TSDataType.FLOAT &&
        nanStringInferType != TSDataType.TEXT) {
      throw new IllegalArgumentException(
          "Config Property nan_string_infer_type can only be FLOAT, DOUBLE or TEXT but is "
              + nanStringInferType);
    }
    this.nanStringInferType = nanStringInferType;
  }

  public int getDefaultStorageGroupLevel() {
    return defaultStorageGroupLevel;
  }

  void setDefaultStorageGroupLevel(int defaultStorageGroupLevel) {
    this.defaultStorageGroupLevel = defaultStorageGroupLevel;
  }

  public TSEncoding getDefaultBooleanEncoding() {
    return defaultBooleanEncoding;
  }

  public void setDefaultBooleanEncoding(TSEncoding defaultBooleanEncoding) {
    this.defaultBooleanEncoding = defaultBooleanEncoding;
  }

  void setDefaultBooleanEncoding(String defaultBooleanEncoding) {
    this.defaultBooleanEncoding = TSEncoding.valueOf(defaultBooleanEncoding);
  }

  public TSEncoding getDefaultInt32Encoding() {
    return defaultInt32Encoding;
  }

  public void setDefaultInt32Encoding(TSEncoding defaultInt32Encoding) {
    this.defaultInt32Encoding = defaultInt32Encoding;
  }

  void setDefaultInt32Encoding(String defaultInt32Encoding) {
    this.defaultInt32Encoding = TSEncoding.valueOf(defaultInt32Encoding);
  }

  public TSEncoding getDefaultInt64Encoding() {
    return defaultInt64Encoding;
  }

  public void setDefaultInt64Encoding(TSEncoding defaultInt64Encoding) {
    this.defaultInt64Encoding = defaultInt64Encoding;
  }

  void setDefaultInt64Encoding(String defaultInt64Encoding) {
    this.defaultInt64Encoding = TSEncoding.valueOf(defaultInt64Encoding);
  }

  public TSEncoding getDefaultFloatEncoding() {
    return defaultFloatEncoding;
  }

  public void setDefaultFloatEncoding(TSEncoding defaultFloatEncoding) {
    this.defaultFloatEncoding = defaultFloatEncoding;
  }

  void setDefaultFloatEncoding(String defaultFloatEncoding) {
    this.defaultFloatEncoding = TSEncoding.valueOf(defaultFloatEncoding);
  }

  public TSEncoding getDefaultDoubleEncoding() {
    return defaultDoubleEncoding;
  }

  public void setDefaultDoubleEncoding(TSEncoding defaultDoubleEncoding) {
    this.defaultDoubleEncoding = defaultDoubleEncoding;
  }

  void setDefaultDoubleEncoding(String defaultDoubleEncoding) {
    this.defaultDoubleEncoding = TSEncoding.valueOf(defaultDoubleEncoding);
  }

  public TSEncoding getDefaultTextEncoding() {
    return defaultTextEncoding;
  }

  public void setDefaultTextEncoding(TSEncoding defaultTextEncoding) {
    this.defaultTextEncoding = defaultTextEncoding;
  }

  void setDefaultTextEncoding(String defaultTextEncoding) {
    this.defaultTextEncoding = TSEncoding.valueOf(defaultTextEncoding);
  }

  public FSType getSystemFileStorageFs() {
    return systemFileStorageFs;
  }

  public void setSystemFileStorageFs(String systemFileStorageFs) {
    this.systemFileStorageFs = FSType.valueOf(systemFileStorageFs);
  }

  FSType getTsFileStorageFs() {
    return tsFileStorageFs;
  }

  void setTsFileStorageFs(String tsFileStorageFs) {
    this.tsFileStorageFs = FSType.valueOf(tsFileStorageFs);
  }

  String getCoreSitePath() {
    return coreSitePath;
  }

  void setCoreSitePath(String coreSitePath) {
    this.coreSitePath = coreSitePath;
  }

  String getHdfsSitePath() {
    return hdfsSitePath;
  }

  void setHdfsSitePath(String hdfsSitePath) {
    this.hdfsSitePath = hdfsSitePath;
  }

  public String[] getHdfsIp() {
    return hdfsIp.split(",");
  }

  String getRawHDFSIp() {
    return hdfsIp;
  }

  void setHdfsIp(String[] hdfsIp) {
    this.hdfsIp = String.join(",", hdfsIp);
  }

  String getHdfsPort() {
    return hdfsPort;
  }

  void setHdfsPort(String hdfsPort) {
    this.hdfsPort = hdfsPort;
  }

  public int getUpgradeThreadNum() {
    return upgradeThreadNum;
  }

  void setUpgradeThreadNum(int upgradeThreadNum) {
    this.upgradeThreadNum = upgradeThreadNum;
  }

  String getDfsNameServices() {
    return dfsNameServices;
  }

  void setDfsNameServices(String dfsNameServices) {
    this.dfsNameServices = dfsNameServices;
  }

  public String[] getDfsHaNamenodes() {
    return dfsHaNamenodes.split(",");
  }

  String getRawDfsHaNamenodes() {
    return dfsHaNamenodes;
  }

  void setDfsHaNamenodes(String[] dfsHaNamenodes) {
    this.dfsHaNamenodes = String.join(",", dfsHaNamenodes);
  }

  boolean isDfsHaAutomaticFailoverEnabled() {
    return dfsHaAutomaticFailoverEnabled;
  }

  void setDfsHaAutomaticFailoverEnabled(boolean dfsHaAutomaticFailoverEnabled) {
    this.dfsHaAutomaticFailoverEnabled = dfsHaAutomaticFailoverEnabled;
  }

  String getDfsClientFailoverProxyProvider() {
    return dfsClientFailoverProxyProvider;
  }

  void setDfsClientFailoverProxyProvider(String dfsClientFailoverProxyProvider) {
    this.dfsClientFailoverProxyProvider = dfsClientFailoverProxyProvider;
  }

  boolean isUseKerberos() {
    return useKerberos;
  }

  void setUseKerberos(boolean useKerberos) {
    this.useKerberos = useKerberos;
  }

  String getKerberosKeytabFilePath() {
    return kerberosKeytabFilePath;
  }

  void setKerberosKeytabFilePath(String kerberosKeytabFilePath) {
    this.kerberosKeytabFilePath = kerberosKeytabFilePath;
  }

  String getKerberosPrincipal() {
    return kerberosPrincipal;
  }

  void setKerberosPrincipal(String kerberosPrincipal) {
    this.kerberosPrincipal = kerberosPrincipal;
  }

  public long getDefaultTTL() {
    return defaultTTL;
  }

  public void setDefaultTTL(long defaultTTL) {
    this.defaultTTL = defaultTTL;
  }

  public int getThriftServerAwaitTimeForStopService() {
    return thriftServerAwaitTimeForStopService;
  }

  public void setThriftServerAwaitTimeForStopService(int thriftServerAwaitTimeForStopService) {
    this.thriftServerAwaitTimeForStopService = thriftServerAwaitTimeForStopService;
  }

  public int getQueryCacheSizeInMetric() {
    return queryCacheSizeInMetric;
  }

  public void setQueryCacheSizeInMetric(int queryCacheSizeInMetric) {
    this.queryCacheSizeInMetric = queryCacheSizeInMetric;
  }

  public boolean isEnableMQTTService() {
    return enableMQTTService;
  }

  public void setEnableMQTTService(boolean enableMQTTService) {
    this.enableMQTTService = enableMQTTService;
  }

  public String getMqttHost() {
    return mqttHost;
  }

  public void setMqttHost(String mqttHost) {
    this.mqttHost = mqttHost;
  }

  public int getMqttPort() {
    return mqttPort;
  }

  public void setMqttPort(int mqttPort) {
    this.mqttPort = mqttPort;
  }

  public int getMqttHandlerPoolSize() {
    return mqttHandlerPoolSize;
  }

  public void setMqttHandlerPoolSize(int mqttHandlerPoolSize) {
    this.mqttHandlerPoolSize = mqttHandlerPoolSize;
  }

  public String getMqttPayloadFormatter() {
    return mqttPayloadFormatter;
  }

  public void setMqttPayloadFormatter(String mqttPayloadFormatter) {
    this.mqttPayloadFormatter = mqttPayloadFormatter;
  }

  public int getMqttMaxMessageSize() {
    return mqttMaxMessageSize;
  }

  public void setMqttMaxMessageSize(int mqttMaxMessageSize) {
    this.mqttMaxMessageSize = mqttMaxMessageSize;
  }

  public int getTagAttributeTotalSize() {
    return tagAttributeTotalSize;
  }

  public void setTagAttributeTotalSize(int tagAttributeTotalSize) {
    this.tagAttributeTotalSize = tagAttributeTotalSize;
  }

  public int getPrimitiveArraySize() {
    return primitiveArraySize;
  }

  public void setPrimitiveArraySize(int primitiveArraySize) {
    this.primitiveArraySize = primitiveArraySize;
  }

  public String getOpenIdProviderUrl() {
    return openIdProviderUrl;
  }

  public void setOpenIdProviderUrl(String openIdProviderUrl) {
    this.openIdProviderUrl = openIdProviderUrl;
  }

  public String getAuthorizerProvider() {
    return authorizerProvider;
  }

  public void setAuthorizerProvider(String authorizerProvider) {
    this.authorizerProvider = authorizerProvider;
  }

  public long getStartUpNanosecond() {
    return startUpNanosecond;
  }

  public int getMaxQueryDeduplicatedPathNum() {
    return maxQueryDeduplicatedPathNum;
  }

  public void setMaxQueryDeduplicatedPathNum(int maxQueryDeduplicatedPathNum) {
    this.maxQueryDeduplicatedPathNum = maxQueryDeduplicatedPathNum;
  }
}<|MERGE_RESOLUTION|>--- conflicted
+++ resolved
@@ -131,25 +131,21 @@
   private long allocateMemoryForRead = Runtime.getRuntime().maxMemory() * 3 / 10;
 
   /**
-<<<<<<< HEAD
    * Memory allocated for the mtree
    */
   private long allocateMemoryForMTree = Runtime.getRuntime().maxMemory() * 1 / 10;
 
   /**
    * Is active timeseries counter enable.
-=======
+   */
+  private boolean enableActiveTimeseriesCounter = false;
+
+  /**
    * Memory allocated for the read process besides cache
    */
   private long allocateMemoryForReadWithoutCache = Runtime.getRuntime().maxMemory() * 9 / 100;
 
   private volatile int maxQueryDeduplicatedPathNum = 1000;
-
-  /**
-   * Is dynamic parameter adapter enable.
->>>>>>> bcd89902
-   */
-  private boolean enableActiveTimeseriesCounter = false;
 
   /**
    * Ratio of memory allocated for buffered arrays
