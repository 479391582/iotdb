/*
 * Licensed to the Apache Software Foundation (ASF) under one
 * or more contributor license agreements.  See the NOTICE file
 * distributed with this work for additional information
 * regarding copyright ownership.  The ASF licenses this file
 * to you under the Apache License, Version 2.0 (the
 * "License"); you may not use this file except in compliance
 * with the License.  You may obtain a copy of the License at
 *
 *     http://www.apache.org/licenses/LICENSE-2.0
 *
 * Unless required by applicable law or agreed to in writing,
 * software distributed under the License is distributed on an
 * "AS IS" BASIS, WITHOUT WARRANTIES OR CONDITIONS OF ANY
 * KIND, either express or implied.  See the License for the
 * specific language governing permissions and limitations
 * under the License.
 */
package org.apache.iotdb.db.metadata;

import static java.util.stream.Collectors.toList;

import java.io.BufferedReader;
import java.io.File;
import java.io.FileReader;
import java.io.IOException;
import java.nio.file.Files;
import java.util.ArrayDeque;
import java.util.ArrayList;
import java.util.Collection;
import java.util.Collections;
import java.util.Comparator;
import java.util.Deque;
import java.util.EnumMap;
import java.util.HashMap;
import java.util.HashSet;
import java.util.LinkedList;
import java.util.List;
import java.util.Map;
import java.util.Map.Entry;
import java.util.Set;
import java.util.concurrent.Executors;
import java.util.concurrent.ScheduledExecutorService;
import java.util.concurrent.TimeUnit;
import org.apache.iotdb.db.conf.IoTDBConfig;
import org.apache.iotdb.db.conf.IoTDBDescriptor;
import org.apache.iotdb.db.conf.adapter.ActiveTimeSeriesCounter;
import org.apache.iotdb.db.engine.StorageEngine;
import org.apache.iotdb.db.engine.fileSystem.SystemFileFactory;
<<<<<<< HEAD
=======
import org.apache.iotdb.db.exception.ConfigAdjusterException;
import org.apache.iotdb.db.exception.metadata.AliasAlreadyExistException;
>>>>>>> 3f6358e7
import org.apache.iotdb.db.exception.metadata.DeleteFailedException;
import org.apache.iotdb.db.exception.metadata.IllegalPathException;
import org.apache.iotdb.db.exception.metadata.MetadataException;
import org.apache.iotdb.db.exception.metadata.PathAlreadyExistException;
import org.apache.iotdb.db.exception.metadata.PathNotExistException;
import org.apache.iotdb.db.exception.metadata.StorageGroupAlreadySetException;
import org.apache.iotdb.db.exception.metadata.StorageGroupNotSetException;
import org.apache.iotdb.db.metadata.mnode.MNode;
import org.apache.iotdb.db.metadata.mnode.MeasurementMNode;
import org.apache.iotdb.db.metadata.mnode.StorageGroupMNode;
import org.apache.iotdb.db.monitor.MonitorConstants;
import org.apache.iotdb.db.qp.constant.SQLConstant;
import org.apache.iotdb.db.qp.physical.crud.InsertPlan;
import org.apache.iotdb.db.qp.physical.crud.InsertRowPlan;
import org.apache.iotdb.db.qp.physical.crud.InsertTabletPlan;
import org.apache.iotdb.db.qp.physical.sys.CreateTimeSeriesPlan;
import org.apache.iotdb.db.qp.physical.sys.ShowTimeSeriesPlan;
import org.apache.iotdb.db.query.context.QueryContext;
import org.apache.iotdb.db.query.dataset.ShowTimeSeriesResult;
import org.apache.iotdb.db.rescon.PrimitiveArrayManager;
import org.apache.iotdb.db.utils.RandomDeleteCache;
import org.apache.iotdb.db.utils.SchemaUtils;
import org.apache.iotdb.db.utils.TestOnly;
import org.apache.iotdb.db.utils.TypeInferenceUtils;
import org.apache.iotdb.tsfile.common.conf.TSFileDescriptor;
import org.apache.iotdb.tsfile.exception.cache.CacheException;
import org.apache.iotdb.tsfile.exception.write.UnSupportedDataTypeException;
import org.apache.iotdb.tsfile.file.metadata.enums.CompressionType;
import org.apache.iotdb.tsfile.file.metadata.enums.TSDataType;
import org.apache.iotdb.tsfile.file.metadata.enums.TSEncoding;
import org.apache.iotdb.tsfile.read.TimeValuePair;
import org.apache.iotdb.tsfile.utils.Pair;
import org.apache.iotdb.tsfile.write.schema.MeasurementSchema;
import org.apache.iotdb.tsfile.write.schema.TimeseriesSchema;
import org.slf4j.Logger;
import org.slf4j.LoggerFactory;

/**
 * This class takes the responsibility of serialization of all the metadata info and persistent it
 * into files. This class contains all the interfaces to modify the metadata for delta system. All
 * the operations will be insert into the logs temporary in case the downtime of the delta system.
 */
public class MManager {

  public static final String TIME_SERIES_TREE_HEADER = "===  Timeseries Tree  ===\n\n";
  private static final Logger logger = LoggerFactory.getLogger(MManager.class);
  /**
   * A thread will check whether the MTree is modified lately each such interval. Unit: second
   */
  private static final long MTREE_SNAPSHOT_THREAD_CHECK_TIME = 600L;
  private final int mtreeSnapshotInterval;
  private final long mtreeSnapshotThresholdTime;
  protected IoTDBConfig config;
  // the log file seriesPath
  private String logFilePath;
  private String mtreeSnapshotPath;
  private String mtreeSnapshotTmpPath;
  private MTree mtree;
  private MLogWriter logWriter;
  private TagLogFile tagLogFile;
  private boolean isRecovering;
  // device -> DeviceMNode
  private RandomDeleteCache<PartialPath, MNode> mNodeCache;
  // tag key -> tag value -> LeafMNode
  private Map<String, Map<String, Set<MeasurementMNode>>> tagIndex = new HashMap<>();
<<<<<<< HEAD

  // data type -> number
  private Map<TSDataType, Integer> schemaDataTypeNumMap = new EnumMap<>(
      TSDataType.class);
  // reported total series number
  private int reportedDataTypeTotalNum;

=======
>>>>>>> 3f6358e7
  // storage group name -> the series number
  private Map<String, Integer> seriesNumberInStorageGroups = new HashMap<>();
  private long maxSeriesNumberAmongStorageGroup;
  private long totalSeriesNumber = 0L;
  private boolean initialized;
<<<<<<< HEAD
  protected static IoTDBConfig config = IoTDBDescriptor.getInstance().getConfig();;

=======
>>>>>>> 3f6358e7
  private File logFile;
  private ScheduledExecutorService timedCreateMTreeSnapshotThread;

<<<<<<< HEAD
  /**
   * threshold total size of MTree
   */
  private static final long MTREE_SIZE_THRESHOLD = config.getAllocateMemoryForMTree();

  private boolean allowToCreateNewSeries = true;

  private static final int ESTIMATED_SERIES_SIZE = 300;

  private static class MManagerHolder {

    private MManagerHolder() {
      // allowed to do nothing
    }

    private static final MManager INSTANCE = new MManager();
  }

=======
>>>>>>> 3f6358e7
  protected MManager() {
    config = IoTDBDescriptor.getInstance().getConfig();
    mtreeSnapshotInterval = config.getMtreeSnapshotInterval();
    mtreeSnapshotThresholdTime = config.getMtreeSnapshotThresholdTime() * 1000L;
    String schemaDir = config.getSchemaDir();
    File schemaFolder = SystemFileFactory.INSTANCE.getFile(schemaDir);
    if (!schemaFolder.exists()) {
      if (schemaFolder.mkdirs()) {
        logger.info("create system folder {}", schemaFolder.getAbsolutePath());
      } else {
        logger.info("create system folder {} failed.", schemaFolder.getAbsolutePath());
      }
    }
    logFilePath = schemaDir + File.separator + MetadataConstant.METADATA_LOG;
    mtreeSnapshotPath = schemaDir + File.separator + MetadataConstant.MTREE_SNAPSHOT;
    mtreeSnapshotTmpPath = schemaDir + File.separator + MetadataConstant.MTREE_SNAPSHOT_TMP;

    // do not write log when recover
    isRecovering = true;

    int cacheSize = config.getmManagerCacheSize();
    mNodeCache = new RandomDeleteCache<PartialPath, MNode>(cacheSize) {

      @Override
      public MNode loadObjectByKey(PartialPath key) throws CacheException {
        try {
          return mtree.getNodeByPathWithStorageGroupCheck(key);
        } catch (MetadataException e) {
          throw new CacheException(e);
        }
      }
    };

    timedCreateMTreeSnapshotThread = Executors.newSingleThreadScheduledExecutor(r -> new Thread(r,
        "timedCreateMTreeSnapshotThread"));
    timedCreateMTreeSnapshotThread
        .scheduleAtFixedRate(this::checkMTreeModified, MTREE_SNAPSHOT_THREAD_CHECK_TIME,
            MTREE_SNAPSHOT_THREAD_CHECK_TIME, TimeUnit.SECONDS);
  }

  /**
   * we should not use this function in other place, but only in IoTDB class
   */
  public static MManager getInstance() {
    return MManagerHolder.INSTANCE;
  }

  // Because the writer will be used later and should not be closed here.
  @SuppressWarnings("squid:S2093")
  public synchronized void init() {
    if (initialized) {
      return;
    }
    logFile = SystemFileFactory.INSTANCE.getFile(logFilePath);

    try {
      tagLogFile = new TagLogFile(config.getSchemaDir(), MetadataConstant.TAG_LOG);

      isRecovering = true;
      int lineNumber = initFromLog(logFile);

      if (config.isEnableActiveTimeseriesCounter()) {
        List<PartialPath> storageGroups = mtree.getAllStorageGroupPaths();
        for (PartialPath sg : storageGroups) {
          MNode node = mtree.getNodeByPath(sg);
          seriesNumberInStorageGroups.put(sg.getFullPath(), node.getLeafCount());
          totalSeriesNumber += node.getLeafCount();
        }
        maxSeriesNumberAmongStorageGroup =
            seriesNumberInStorageGroups.values().stream().max(Integer::compareTo).orElse(0);
      }

      logWriter = new MLogWriter(config.getSchemaDir(), MetadataConstant.METADATA_LOG);
      logWriter.setLineNumber(lineNumber);
      isRecovering = false;
    } catch (IOException | MetadataException e) {
      mtree = new MTree();
      logger.error("Cannot read MTree from file, using an empty new one", e);
    }
    reportedDataTypeTotalNum = 0;
    initialized = true;
  }

  /**
   * @return line number of the logFile
   */
  @SuppressWarnings("squid:S3776")
  private int initFromLog(File logFile) throws IOException {
    File tmpFile = SystemFileFactory.INSTANCE.getFile(mtreeSnapshotTmpPath);
    if (tmpFile.exists()) {
      logger.warn("Creating MTree snapshot not successful before crashing...");
      Files.delete(tmpFile.toPath());
    }

    File mtreeSnapshot = SystemFileFactory.INSTANCE.getFile(mtreeSnapshotPath);
    long time = System.currentTimeMillis();
    if (!mtreeSnapshot.exists()) {
      mtree = new MTree();
    } else {
      mtree = MTree.deserializeFrom(mtreeSnapshot);
      logger.debug("spend {} ms to deserialize mtree from snapshot",
          System.currentTimeMillis() - time);
    }

    time = System.currentTimeMillis();
    // init the metadata from the operation log
    if (logFile.exists()) {
      int idx = 0;
      try (FileReader fr = new FileReader(logFile);
          BufferedReader br = new BufferedReader(fr)) {
        String cmd;
        while ((cmd = br.readLine()) != null) {
          try {
            operation(cmd);
            idx++;
          } catch (Exception e) {
            logger.error("Can not operate cmd {}", cmd, e);
          }
        }
      }
      logger.debug("spend {} ms to deserialize mtree from mlog.txt",
          System.currentTimeMillis() - time);
      return idx;
    } else if (mtreeSnapshot.exists()) {
      throw new IOException("mtree snapshot file exists but mlog.txt does not exist.");
    } else {
      return 0;
    }
  }

  /**
   * function for clearing MTree
   */
  public void clear() {
    try {
      this.mtree = new MTree();
      this.mNodeCache.clear();
      this.tagIndex.clear();
      this.seriesNumberInStorageGroups.clear();
      this.maxSeriesNumberAmongStorageGroup = 0;
      this.totalSeriesNumber = 0;
      if (logWriter != null) {
        logWriter.close();
        logWriter = null;
      }
      if (tagLogFile != null) {
        tagLogFile.close();
        tagLogFile = null;
      }
      this.schemaDataTypeNumMap.clear();
      this.reportedDataTypeTotalNum = 0;
      initialized = false;
      if (timedCreateMTreeSnapshotThread != null) {
        timedCreateMTreeSnapshotThread.shutdownNow();
        timedCreateMTreeSnapshotThread = null;
      }
    } catch (IOException e) {
      logger.error("Cannot close metadata log writer, because:", e);
    }
  }

  public void operation(String cmd) throws IOException, MetadataException {
    // see createTimeseries() to get the detailed format of the cmd
    String[] args = cmd.trim().split(",", -1);
    switch (args[0]) {
      case MetadataOperationType.CREATE_TIMESERIES:
        Map<String, String> props = null;
        if (!args[5].isEmpty()) {
          String[] keyValues = args[5].split("&");
          String[] kv;
          props = new HashMap<>();
          for (String keyValue : keyValues) {
            kv = keyValue.split("=");
            props.put(kv[0], kv[1]);
          }
        }

        String alias = null;
        if (!args[6].isEmpty()) {
          alias = args[6];
        }
        long offset = -1L;
        Map<String, String> tagMap = null;
        if (!args[7].isEmpty()) {
          offset = Long.parseLong(args[7]);
          tagMap = tagLogFile.readTag(config.getTagAttributeTotalSize(), offset);
        }

        CreateTimeSeriesPlan plan = new CreateTimeSeriesPlan(new PartialPath(args[1]),
            TSDataType.deserialize(Short.parseShort(args[2])),
            TSEncoding.deserialize(Short.parseShort(args[3])),
            CompressionType.deserialize(Short.parseShort(args[4])), props, tagMap, null, alias);

        createTimeseries(plan, offset);
        break;
      case MetadataOperationType.DELETE_TIMESERIES:
        String failedTimeseries = deleteTimeseries(new PartialPath(args[1]));
        if (!failedTimeseries.isEmpty()) {
          throw new DeleteFailedException(failedTimeseries);
        }
        break;
      case MetadataOperationType.SET_STORAGE_GROUP:
        setStorageGroup(new PartialPath(args[1]));
        break;
      case MetadataOperationType.DELETE_STORAGE_GROUP:
        List<PartialPath> storageGroups = new ArrayList<>();
        for (int i = 1; i <= args.length; i++) {
          storageGroups.add(new PartialPath(args[i]));
        }
        deleteStorageGroups(storageGroups);
        break;
      case MetadataOperationType.SET_TTL:
        setTTL(new PartialPath(args[1]), Long.parseLong(args[2]));
        break;
      case MetadataOperationType.CHANGE_OFFSET:
        changeOffset(new PartialPath(args[1]), Long.parseLong(args[2]));
        break;
      case MetadataOperationType.CHANGE_ALIAS:
        changeAlias(new PartialPath(args[1]), args[2]);
        break;
      default:
        logger.error("Unrecognizable command {}", cmd);
    }
  }

  public void createTimeseries(CreateTimeSeriesPlan plan) throws MetadataException {
    createTimeseries(plan, -1);
  }

  @SuppressWarnings("squid:S3776") // Suppress high Cognitive Complexity warning
  public void createTimeseries(CreateTimeSeriesPlan plan, long offset) throws MetadataException {
<<<<<<< HEAD
    if (!allowToCreateNewSeries) {
      throw new MetadataException("IoTDB system load is too large to create timeseries, "
          + "please increase memory");
    }
    lock.writeLock().lock();
=======
>>>>>>> 3f6358e7
    try {
      PartialPath path = plan.getPath();
      SchemaUtils.checkDataTypeWithEncoding(plan.getDataType(), plan.getEncoding());
      /*
       * get the storage group with auto create schema
       */
      PartialPath storageGroupPath;
      try {
        storageGroupPath = mtree.getStorageGroupPath(path);
      } catch (StorageGroupNotSetException e) {
        if (!config.isAutoCreateSchemaEnabled()) {
          throw e;
        }
        storageGroupPath =
            MetaUtils.getStorageGroupPathByLevel(path, config.getDefaultStorageGroupLevel());
        setStorageGroup(storageGroupPath);
      }

      TSDataType type = plan.getDataType();
      // create time series in MTree
      MeasurementMNode leafMNode = mtree
          .createTimeseries(path, type, plan.getEncoding(), plan.getCompressor(),
              plan.getProps(), plan.getAlias());

      // update tag index
      if (plan.getTags() != null) {
        // tag key, tag value
        for (Entry<String, String> entry : plan.getTags().entrySet()) {
          tagIndex.computeIfAbsent(entry.getKey(), k -> new HashMap<>())
              .computeIfAbsent(entry.getValue(), v -> new HashSet<>()).add(leafMNode);
        }
      }

      // update statistics
      if (config.isEnableActiveTimeseriesCounter()) {
        int size = seriesNumberInStorageGroups.get(storageGroupPath.getFullPath());
        seriesNumberInStorageGroups.put(storageGroupPath.getFullPath(), size + 1);
        if (size + 1 > maxSeriesNumberAmongStorageGroup) {
          maxSeriesNumberAmongStorageGroup = size + 1L;
        }
        totalSeriesNumber++;
        if (totalSeriesNumber * ESTIMATED_SERIES_SIZE >= MTREE_SIZE_THRESHOLD) {
          logger.warn("Current series number {} is too large...", totalSeriesNumber);
          allowToCreateNewSeries = false;
        }
      }

      // update statistics in schemaDataTypeNumMap
      updateSchemaDataTypeNumMap(type, 1);

      // write log
      if (!isRecovering) {
        // either tags or attributes is not empty
        if ((plan.getTags() != null && !plan.getTags().isEmpty())
            || (plan.getAttributes() != null && !plan.getAttributes().isEmpty())) {
          offset = tagLogFile.write(plan.getTags(), plan.getAttributes());
        }
        logWriter.createTimeseries(plan, offset);
      }
      leafMNode.setOffset(offset);

    } catch (IOException e) {
      throw new MetadataException(e.getMessage());
    }
  }

  /**
   * Add one timeseries to metadata tree, if the timeseries already exists, throw exception
   *
   * @param path       the timeseries path
   * @param dataType   the dateType {@code DataType} of the timeseries
   * @param encoding   the encoding function {@code Encoding} of the timeseries
   * @param compressor the compressor function {@code Compressor} of the time series
   * @return whether the measurement occurs for the first time in this storage group (if true, the
   * measurement should be registered to the StorageEngine too)
   */
  public void createTimeseries(PartialPath path, TSDataType dataType, TSEncoding encoding,
      CompressionType compressor, Map<String, String> props) throws MetadataException {
    try {
      createTimeseries(
          new CreateTimeSeriesPlan(path, dataType, encoding, compressor, props, null, null, null));
    } catch (PathAlreadyExistException | AliasAlreadyExistException e) {
      // just log it, created by multiple thread
      logger.info("Concurrent create timeseries failed, use other thread's result");
    }
  }

  /**
   * Delete all timeseries under the given path, may cross different storage group
   *
   * @param prefixPath path to be deleted, could be root or a prefix path or a full path
   * @return The String is the deletion failed Timeseries
   */
  public String deleteTimeseries(PartialPath prefixPath) throws MetadataException {
    if (isStorageGroup(prefixPath)) {

      if (config.isEnableActiveTimeseriesCounter()) {
        int size = seriesNumberInStorageGroups.get(prefixPath.getFullPath());
        seriesNumberInStorageGroups.put(prefixPath.getFullPath(), 0);
        totalSeriesNumber -= size;
        if (size == maxSeriesNumberAmongStorageGroup) {
          seriesNumberInStorageGroups.values().stream()
              .max(Integer::compareTo)
              .ifPresent(val -> maxSeriesNumberAmongStorageGroup = val);
        }
      }

      mNodeCache.clear();
    }
    try {
      List<PartialPath> allTimeseries = mtree.getAllTimeseriesPath(prefixPath);
      // Monitor storage group seriesPath is not allowed to be deleted
      allTimeseries.removeIf(p -> p.startsWith(MonitorConstants.getStatStorageGroupPrefixArray()));

      Set<String> failedNames = new HashSet<>();
      for (PartialPath p : allTimeseries) {
        try {
          PartialPath emptyStorageGroup = deleteOneTimeseriesAndUpdateStatistics(p);
          if (!isRecovering) {
            if (emptyStorageGroup != null) {
              StorageEngine.getInstance().deleteAllDataFilesInOneStorageGroup(emptyStorageGroup);
            }
            logWriter.deleteTimeseries(p.getFullPath());
          }
        } catch (DeleteFailedException e) {
          failedNames.add(e.getName());
        }
      }
      return String.join(",", failedNames);
    } catch (IOException e) {
      throw new MetadataException(e.getMessage());
    }
  }

  /**
   * remove the node from the tag inverted index
   */
  @SuppressWarnings("squid:S3776") // Suppress high Cognitive Complexity warning
  private void removeFromTagInvertedIndex(MeasurementMNode node) throws IOException {
    if (node.getOffset() < 0) {
      return;
    }
    Map<String, String> tagMap =
        tagLogFile.readTag(config.getTagAttributeTotalSize(), node.getOffset());
    if (tagMap != null) {
      for (Entry<String, String> entry : tagMap.entrySet()) {
        if (tagIndex.containsKey(entry.getKey()) && tagIndex.get(entry.getKey())
            .containsKey(entry.getValue())) {
          if (logger.isDebugEnabled()) {
            logger.debug(String.format(
                "Delete: TimeSeries %s is removed from tag inverted index, "
                    + "tag key is %s, tag value is %s, tlog offset is %d",
                node.getFullPath(), entry.getKey(), entry.getValue(), node.getOffset()));
          }
          tagIndex.get(entry.getKey()).get(entry.getValue()).remove(node);
          if (tagIndex.get(entry.getKey()).get(entry.getValue()).isEmpty()) {
            tagIndex.get(entry.getKey()).remove(entry.getValue());
            if (tagIndex.get(entry.getKey()).isEmpty()) {
              tagIndex.remove(entry.getKey());
            }
          }
        } else {
          if (logger.isDebugEnabled()) {
            logger.debug(String.format(
                "Delete: TimeSeries %s's tag info has been removed from tag inverted index before "
                    + "deleting it, tag key is %s, tag value is %s, tlog offset is %d, contains key %b",
                node.getFullPath(), entry.getKey(), entry.getValue(), node.getOffset(),
                tagIndex.containsKey(entry.getKey())));
          }
        }
      }
    }
  }

  /**
   * @param path full path from root to leaf node
   * @return after delete if the storage group is empty, return its path, otherwise return null
   */
  private PartialPath deleteOneTimeseriesAndUpdateStatistics(PartialPath path)
      throws MetadataException, IOException {
    Pair<PartialPath, MeasurementMNode> pair = mtree
        .deleteTimeseriesAndReturnEmptyStorageGroup(path);
    removeFromTagInvertedIndex(pair.right);
    PartialPath storageGroupPath = pair.left;

<<<<<<< HEAD
      // update statistics in schemaDataTypeNumMap
      updateSchemaDataTypeNumMap(pair.right.getSchema().getType(), -1);

      // TODO: delete the path node and all its ancestors
      mNodeCache.clear();

      if (config.isEnableActiveTimeseriesCounter()) {
        PartialPath storageGroup = getStorageGroupPath(path);
        int size = seriesNumberInStorageGroups.get(storageGroup.getFullPath());
        seriesNumberInStorageGroups.put(storageGroup.getFullPath(), size - 1);
        totalSeriesNumber--;
        if (size == maxSeriesNumberAmongStorageGroup) {
          seriesNumberInStorageGroups.values().stream().max(Integer::compareTo)
              .ifPresent(val -> maxSeriesNumberAmongStorageGroup = val);
        }
=======
    // TODO: delete the path node and all its ancestors
    mNodeCache.clear();
    try {
      IoTDBConfigDynamicAdapter.getInstance().addOrDeleteTimeSeries(-1);
    } catch (ConfigAdjusterException e) {
      throw new MetadataException(e);
    }

    if (config.isEnableParameterAdapter()) {
      PartialPath storageGroup = getStorageGroupPath(path);
      int size = seriesNumberInStorageGroups.get(storageGroup.getFullPath());
      seriesNumberInStorageGroups.put(storageGroup.getFullPath(), size - 1);
      if (size == maxSeriesNumberAmongStorageGroup) {
        seriesNumberInStorageGroups.values().stream().max(Integer::compareTo)
            .ifPresent(val -> maxSeriesNumberAmongStorageGroup = val);
>>>>>>> 3f6358e7
      }
    }
    return storageGroupPath;
  }

  /**
   * Set storage group of the given path to MTree. Check
   *
   * @param storageGroup root.node.(node)*
   */
  public void setStorageGroup(PartialPath storageGroup) throws MetadataException {
    try {
      mtree.setStorageGroup(storageGroup);

      if (config.isEnableActiveTimeseriesCounter()) {
        ActiveTimeSeriesCounter.getInstance().init(storageGroup.getFullPath());
        seriesNumberInStorageGroups.put(storageGroup.getFullPath(), 0);
      }
      if (!isRecovering) {
        logWriter.setStorageGroup(storageGroup.getFullPath());
      }
    } catch (IOException e) {
      throw new MetadataException(e.getMessage());
<<<<<<< HEAD
    } finally {
      lock.writeLock().unlock();
=======
    } catch (ConfigAdjusterException e) {
      mtree.deleteStorageGroup(storageGroup);
      throw new MetadataException(e);
>>>>>>> 3f6358e7
    }
  }

  /**
   * Delete storage groups of given paths from MTree. Log format: "delete_storage_group,sg1,sg2,sg3"
   *
   * @param storageGroups list of paths to be deleted. Format: root.node
   */
  public void deleteStorageGroups(List<PartialPath> storageGroups) throws MetadataException {
    try {
      for (PartialPath storageGroup : storageGroups) {

        // clear cached MNode
        mNodeCache.clear();

        // try to delete storage group
        List<MeasurementMNode> leafMNodes = mtree.deleteStorageGroup(storageGroup);
        for (MeasurementMNode leafMNode : leafMNodes) {
          removeFromTagInvertedIndex(leafMNode);
          // update statistics in schemaDataTypeNumMap
          updateSchemaDataTypeNumMap(leafMNode.getSchema().getType(), -1);
        }

        if (config.isEnableActiveTimeseriesCounter()) {
          int size = seriesNumberInStorageGroups.get(storageGroup.getFullPath());
          ActiveTimeSeriesCounter.getInstance().delete(storageGroup.getFullPath());
          totalSeriesNumber -= size;
          seriesNumberInStorageGroups.remove(storageGroup.getFullPath());
          if (size == maxSeriesNumberAmongStorageGroup) {
            maxSeriesNumberAmongStorageGroup =
                seriesNumberInStorageGroups.values().stream().max(Integer::compareTo).orElse(0);
          }
        }
        // if success
        if (!isRecovering) {
          logWriter.deleteStorageGroup(storageGroup.getFullPath());
        }
      }
    } catch (IOException e) {
      throw new MetadataException(e.getMessage());
    }
  }

  /**
   * update statistics in schemaDataTypeNumMap
   *
   * @param type data type
   * @param num 1 for creating timeseries and -1 for deleting timeseries
   */
  private void updateSchemaDataTypeNumMap(TSDataType type, int num) {
    schemaDataTypeNumMap.put(type, schemaDataTypeNumMap.getOrDefault(type, 0) + num);
    schemaDataTypeNumMap.put(TSDataType.INT64,
        schemaDataTypeNumMap.getOrDefault(TSDataType.INT64, 0) + num);
    int currentDataTypeTotalNum = schemaDataTypeNumMap.values().size();
    if (num > 0 && currentDataTypeTotalNum >= reportedDataTypeTotalNum * 1.1) {
      PrimitiveArrayManager.updateSchemaDataTypeNum(schemaDataTypeNumMap);
      reportedDataTypeTotalNum = currentDataTypeTotalNum;
    }
  }

  /**
   * Check if the given path is storage group or not.
   *
   * @param path Format: root.node.(node)*
   * @apiNote :for cluster
   */
  public boolean isStorageGroup(PartialPath path) {
    return mtree.isStorageGroup(path);
  }

  /**
   * Get series type for given seriesPath.
   *
   * @param path full path
   */
  public TSDataType getSeriesType(PartialPath path) throws MetadataException {
    if (path.equals(SQLConstant.TIME_PATH)) {
      return TSDataType.INT64;
    }

    return mtree.getSchema(path).getType();
  }

  public MeasurementMNode[] getMNodes(PartialPath deviceId, String[] measurements)
      throws MetadataException {
    MNode deviceNode = getNodeByPath(deviceId);
    MeasurementMNode[] mNodes = new MeasurementMNode[measurements.length];
    for (int i = 0; i < mNodes.length; i++) {
      mNodes[i] = ((MeasurementMNode) deviceNode.getChild(measurements[i]));
      if (mNodes[i] == null && !IoTDBDescriptor.getInstance().getConfig().isEnablePartialInsert()) {
        throw new MetadataException(measurements[i] + " does not exist in " + deviceId);
      }
    }
    return mNodes;
  }

  /**
   * Get all devices under given prefixPath.
   *
   * @param prefixPath a prefix of a full path. if the wildcard is not at the tail, then each
   *                   wildcard can only match one level, otherwise it can match to the tail.
   * @return A HashSet instance which stores devices paths with given prefixPath.
   */
  public Set<PartialPath> getDevices(PartialPath prefixPath) throws MetadataException {
    return mtree.getDevices(prefixPath);
  }

  /**
   * Get all nodes from the given level
   *
   * @param prefixPath can be a prefix of a full path. Can not be a full path. can not have
   *                   wildcard. But, the level of the prefixPath can be smaller than the given
   *                   level, e.g., prefixPath = root.a while the given level is 5
   * @param nodeLevel  the level can not be smaller than the level of the prefixPath
   * @return A List instance which stores all node at given level
   */
  public List<PartialPath> getNodesList(PartialPath prefixPath, int nodeLevel)
      throws MetadataException {
    return getNodesList(prefixPath, nodeLevel, null);
  }

  public List<PartialPath> getNodesList(PartialPath prefixPath, int nodeLevel,
      StorageGroupFilter filter)
      throws MetadataException {
    return mtree.getNodesList(prefixPath, nodeLevel, filter);
  }

  /**
   * Get storage group name by path
   *
   * <p>e.g., root.sg1 is a storage group and path = root.sg1.d1, return root.sg1
   *
   * @return storage group in the given path
   */
  public PartialPath getStorageGroupPath(PartialPath path) throws StorageGroupNotSetException {
    return mtree.getStorageGroupPath(path);
  }

  /**
   * Get all storage group paths
   */
  public List<PartialPath> getAllStorageGroupPaths() {
    return mtree.getAllStorageGroupPaths();
  }

  /**
   * Get all storage group under given prefixPath.
   *
   * @param prefixPath a prefix of a full path. if the wildcard is not at the tail, then each
   *                   wildcard can only match one level, otherwise it can match to the tail.
   * @return A ArrayList instance which stores storage group paths with given prefixPath.
   */
  public List<PartialPath> getStorageGroupPaths(PartialPath prefixPath) throws MetadataException {
    return mtree.getStorageGroupPaths(prefixPath);
  }

  /**
   * Get all storage group MNodes
   */
  public List<StorageGroupMNode> getAllStorageGroupNodes() {
    return mtree.getAllStorageGroupNodes();
  }

  /**
   * Return all paths for given path if the path is abstract. Or return the path itself. Regular
   * expression in this method is formed by the amalgamation of seriesPath and the character '*'.
   *
   * @param prefixPath can be a prefix or a full path. if the wildcard is not at the tail, then each
   *                   wildcard can only match one level, otherwise it can match to the tail.
   */
  public List<PartialPath> getAllTimeseriesPath(PartialPath prefixPath) throws MetadataException {
    return mtree.getAllTimeseriesPath(prefixPath);
  }

  /**
   * Similar to method getAllTimeseriesPath(), but return Path with alias alias.
   */
  public List<PartialPath> getAllTimeseriesPathWithAlias(PartialPath prefixPath)
      throws MetadataException {
    return mtree.getAllTimeseriesPathWithAlias(prefixPath);
  }

  /**
   * To calculate the count of timeseries for given prefix path.
   */
  public int getAllTimeseriesCount(PartialPath prefixPath) throws MetadataException {
    return mtree.getAllTimeseriesCount(prefixPath);
  }

  /**
   * To calculate the count of devices for given prefix path.
   */
  public int getDevicesNum(PartialPath prefixPath) throws MetadataException {
    return mtree.getDevicesNum(prefixPath);
  }

  /**
   * To calculate the count of storage group for given prefix path.
   */
  public int getStorageGroupNum(PartialPath prefixPath) throws MetadataException {
    return mtree.getStorageGroupNum(prefixPath);
  }

  /**
   * To calculate the count of nodes in the given level for given prefix path.
   *
   * @param prefixPath a prefix path or a full path, can not contain '*'
   * @param level      the level can not be smaller than the level of the prefixPath
   */
  public int getNodesCountInGivenLevel(PartialPath prefixPath, int level) throws MetadataException {
    return mtree.getNodesCountInGivenLevel(prefixPath, level);
  }

  @SuppressWarnings("squid:S3776") // Suppress high Cognitive Complexity warning
  private List<ShowTimeSeriesResult> showTimeseriesWithIndex(ShowTimeSeriesPlan plan,
      QueryContext context) throws MetadataException {
    if (!tagIndex.containsKey(plan.getKey())) {
      throw new MetadataException("The key " + plan.getKey() + " is not a tag.");
    }
    Map<String, Set<MeasurementMNode>> value2Node = tagIndex.get(plan.getKey());
    if (value2Node.isEmpty()) {
      throw new MetadataException("The key " + plan.getKey() + " is not a tag.");
    }

    List<MeasurementMNode> allMatchedNodes = new ArrayList<>();
    if (plan.isContains()) {
      for (Entry<String, Set<MeasurementMNode>> entry : value2Node.entrySet()) {
        String tagValue = entry.getKey();
        if (tagValue.contains(plan.getValue())) {
          allMatchedNodes.addAll(entry.getValue());
        }
      }
    } else {
      for (Entry<String, Set<MeasurementMNode>> entry : value2Node.entrySet()) {
        String tagValue = entry.getKey();
        if (plan.getValue().equals(tagValue)) {
          allMatchedNodes.addAll(entry.getValue());
        }
      }
    }

    // if ordered by heat, we sort all the timeseries by the descending order of the last insert timestamp
    if (plan.isOrderByHeat()) {
      allMatchedNodes = allMatchedNodes.stream().sorted(Comparator
          .comparingLong((MeasurementMNode mNode) -> MTree.getLastTimeStamp(mNode, context))
          .reversed().thenComparing(MNode::getFullPath)).collect(toList());
    } else {
      // otherwise, we just sort them by the alphabetical order
      allMatchedNodes = allMatchedNodes.stream().sorted(Comparator.comparing(MNode::getFullPath))
          .collect(toList());
    }

    List<ShowTimeSeriesResult> res = new LinkedList<>();
    String[] prefixNodes = plan.getPath().getNodes();
    int curOffset = -1;
    int count = 0;
    int limit = plan.getLimit();
    int offset = plan.getOffset();
    for (MeasurementMNode leaf : allMatchedNodes) {
      if (match(leaf.getPartialPath(), prefixNodes)) {
        if (limit != 0 || offset != 0) {
          curOffset++;
          if (curOffset < offset || count == limit) {
            continue;
          }
        }
        try {
          Pair<Map<String, String>, Map<String, String>> tagAndAttributePair =
              tagLogFile.read(config.getTagAttributeTotalSize(), leaf.getOffset());
          MeasurementSchema measurementSchema = leaf.getSchema();
          res.add(new ShowTimeSeriesResult(leaf.getFullPath(), leaf.getAlias(),
              getStorageGroupPath(leaf.getPartialPath()).getFullPath(),
              measurementSchema.getType(),
              measurementSchema.getEncodingType(),
              measurementSchema.getCompressor(), tagAndAttributePair.left,
              tagAndAttributePair.right));
          if (limit != 0) {
            count++;
          }
        } catch (IOException e) {
          throw new MetadataException(
              "Something went wrong while deserialize tag info of " + leaf.getFullPath(), e);
        }
      }
    }
    return res;
  }

  /**
   * whether the full path has the prefixNodes
   */
  private boolean match(PartialPath fullPath, String[] prefixNodes) {
    String[] nodes = fullPath.getNodes();
    if (nodes.length < prefixNodes.length) {
      return false;
    }
    for (int i = 0; i < prefixNodes.length; i++) {
      if (!"*".equals(prefixNodes[i]) && !prefixNodes[i].equals(nodes[i])) {
        return false;
      }
    }
    return true;
  }

  public List<ShowTimeSeriesResult> showTimeseries(ShowTimeSeriesPlan plan, QueryContext context)
      throws MetadataException {
    // show timeseries with index
    if (plan.getKey() != null && plan.getValue() != null) {
      return showTimeseriesWithIndex(plan, context);
    } else {
      return showTimeseriesWithoutIndex(plan, context);
    }
  }

  /**
   * Get the result of ShowTimeseriesPlan
   *
   * @param plan show time series query plan
   */
  private List<ShowTimeSeriesResult> showTimeseriesWithoutIndex(ShowTimeSeriesPlan plan,
      QueryContext context) throws MetadataException {
    List<Pair<PartialPath, String[]>> ans;
    if (plan.isOrderByHeat()) {
      ans = mtree.getAllMeasurementSchemaByHeatOrder(plan, context);
    } else {
      ans = mtree.getAllMeasurementSchema(plan);
    }
    List<ShowTimeSeriesResult> res = new LinkedList<>();
    for (Pair<PartialPath, String[]> ansString : ans) {
      long tagFileOffset = Long.parseLong(ansString.right[5]);
      try {
        Pair<Map<String, String>, Map<String, String>> tagAndAttributePair =
            new Pair<>(Collections.emptyMap(), Collections.emptyMap());
        if (tagFileOffset >= 0) {
          tagAndAttributePair = tagLogFile.read(config.getTagAttributeTotalSize(), tagFileOffset);
        }
        res.add(new ShowTimeSeriesResult(ansString.left.getFullPath(), ansString.right[0],
            ansString.right[1],
            TSDataType.valueOf(ansString.right[2]), TSEncoding.valueOf(ansString.right[3]),
            CompressionType.valueOf(ansString.right[4]), tagAndAttributePair.left,
            tagAndAttributePair.right));
      } catch (IOException e) {
        throw new MetadataException(
            "Something went wrong while deserialize tag info of " + ansString.left.getFullPath(),
            e);
      }
    }
    return res;

  }

  public MeasurementSchema getSeriesSchema(PartialPath device, String measurement)
      throws MetadataException {
    try {
      MNode node = mtree.getNodeByPath(device);
      MNode leaf = node.getChild(measurement);
      if (leaf != null) {
        return ((MeasurementMNode) leaf).getSchema();
      }
      return null;
    } catch (PathNotExistException | IllegalPathException e) {
      //do nothing and throw it directly.
      throw e;
    }
  }

  /**
   * Get child node path in the next level of the given path.
   *
   * <p>e.g., MTree has [root.sg1.d1.s1, root.sg1.d1.s2, root.sg1.d2.s1] given path = root.sg1,
   * return [root.sg1.d1, root.sg1.d2]
   *
   * @return All child nodes' seriesPath(s) of given seriesPath.
   */
  public Set<String> getChildNodePathInNextLevel(PartialPath path) throws MetadataException {
    return mtree.getChildNodePathInNextLevel(path);
  }

  /**
   * Check whether the path exists.
   *
   * @param path a full path or a prefix path
   */
  public boolean isPathExist(PartialPath path) {
    return mtree.isPathExist(path);
  }

  /**
   * Get node by path
   */
  public MNode getNodeByPath(PartialPath path) throws MetadataException {
    return mtree.getNodeByPath(path);
  }

  /**
   * E.g., root.sg is storage group given [root, sg], return the MNode of root.sg given [root, sg,
   * device], return the MNode of root.sg Get storage group node by path. If storage group is not
   * set, StorageGroupNotSetException will be thrown
   */
  public StorageGroupMNode getStorageGroupNodeByStorageGroupPath(PartialPath path)
      throws MetadataException {
    return mtree.getStorageGroupNodeByStorageGroupPath(path);
  }

  /**
   * Get storage group node by path. the give path don't need to be storage group path.
   */
  public StorageGroupMNode getStorageGroupNodeByPath(PartialPath path) throws MetadataException {
    return mtree.getStorageGroupNodeByPath(path);
  }

  /**
   * get device node, if the storage group is not set, create it when autoCreateSchema is true <p>
   * (we develop this method as we need to get the node's lock after we get the lock.writeLock())
   *
   * @param path path
   */
  public MNode getDeviceNodeWithAutoCreate(
      PartialPath path, boolean autoCreateSchema, int sgLevel) throws MetadataException {
    MNode node = null;
    boolean shouldSetStorageGroup;
    try {
      node = mNodeCache.get(path);
      return node;
    } catch (CacheException e) {
      if (!autoCreateSchema) {
        throw new PathNotExistException(path.getFullPath());
      }
    }

    try {
      try {
        node = mNodeCache.get(path);
        return node;
      } catch (CacheException e) {
        shouldSetStorageGroup = e.getCause() instanceof StorageGroupNotSetException;
      }

      if (shouldSetStorageGroup) {
        PartialPath storageGroupPath = MetaUtils.getStorageGroupPathByLevel(path, sgLevel);
        setStorageGroup(storageGroupPath);
      }
      node = mtree.getDeviceNodeWithAutoCreating(path, sgLevel);
      return node;
    } catch (StorageGroupAlreadySetException e) {
      // ignore set storage group concurrently
      node = mtree.getDeviceNodeWithAutoCreating(path, sgLevel);
      return node;
    }
  }

  /**
   * !!!!!!Attention!!!!! must call the return node's readUnlock() if you call this method.
   */
  public MNode getDeviceNodeWithAutoCreate(PartialPath path) throws MetadataException {
    return getDeviceNodeWithAutoCreate(
        path, config.isAutoCreateSchemaEnabled(), config.getDefaultStorageGroupLevel());
  }

  public MNode getDeviceNode(PartialPath path) throws MetadataException {
    MNode node;
    try {
      node = mNodeCache.get(path);
      return node;
    } catch (CacheException e) {
      throw new PathNotExistException(path.getFullPath());
    }
  }

  /**
   * To reduce the String number in memory, use the deviceId from MManager instead of the deviceId
   * read from disk
   *
   * @param path read from disk
   * @return deviceId
   */
  public String getDeviceId(PartialPath path) {
    String device = null;
    try {
      MNode deviceNode = getDeviceNode(path);
      device = deviceNode.getFullPath();
    } catch (MetadataException | NullPointerException e) {
      // Cannot get deviceId from MManager, return the input deviceId
    }
    return device;
  }

  /**
   * Get metadata in string
   */
  public String getMetadataInString() {
    return TIME_SERIES_TREE_HEADER + mtree.toString();
  }

  @TestOnly
  public void setMaxSeriesNumberAmongStorageGroup(long maxSeriesNumberAmongStorageGroup) {
    this.maxSeriesNumberAmongStorageGroup = maxSeriesNumberAmongStorageGroup;
  }

  public long getMaximalSeriesNumberAmongStorageGroups() {
    return maxSeriesNumberAmongStorageGroup;
  }

  public void setTTL(PartialPath storageGroup, long dataTTL) throws MetadataException, IOException {
    getStorageGroupNodeByStorageGroupPath(storageGroup).setDataTTL(dataTTL);
    if (!isRecovering) {
      logWriter.setTTL(storageGroup.getFullPath(), dataTTL);
    }
  }

  /**
   * get all storageGroups ttl
   *
   * @return key-> storageGroupPath, value->ttl
   */
  public Map<PartialPath, Long> getStorageGroupsTTL() {
    Map<PartialPath, Long> storageGroupsTTL = new HashMap<>();
    try {
      List<PartialPath> storageGroups = this.getAllStorageGroupPaths();
      for (PartialPath storageGroup : storageGroups) {
        long ttl = getStorageGroupNodeByStorageGroupPath(storageGroup).getDataTTL();
        storageGroupsTTL.put(storageGroup, ttl);
      }
    } catch (MetadataException e) {
      logger.error("get storage groups ttl failed.", e);
    }
    return storageGroupsTTL;
  }

  /**
   * Check whether the given path contains a storage group change or set the new offset of a
   * timeseries
   *
   * @param path   timeseries
   * @param offset offset in the tag file
   */
  public void changeOffset(PartialPath path, long offset) throws MetadataException {
    ((MeasurementMNode) mtree.getNodeByPath(path)).setOffset(offset);
  }

  public void changeAlias(PartialPath path, String alias) throws MetadataException {
    MeasurementMNode leafMNode = (MeasurementMNode) mtree.getNodeByPath(path);
    if (leafMNode.getAlias() != null) {
      leafMNode.getParent().deleteAliasChild(leafMNode.getAlias());
    }
    leafMNode.getParent().addAlias(alias, leafMNode);
    leafMNode.setAlias(alias);
  }

  /**
   * upsert tags and attributes key-value for the timeseries if the key has existed, just use the
   * new value to update it.
   *
   * @param alias         newly added alias
   * @param tagsMap       newly added tags map
   * @param attributesMap newly added attributes map
   * @param fullPath      timeseries
   */
  @SuppressWarnings("squid:S3776") // Suppress high Cognitive Complexity warning
  public void upsertTagsAndAttributes(String alias, Map<String, String> tagsMap,
      Map<String, String> attributesMap, PartialPath fullPath)
      throws MetadataException, IOException {
    MNode mNode = mtree.getNodeByPath(fullPath);
    if (!(mNode instanceof MeasurementMNode)) {
      throw new PathNotExistException(fullPath.getFullPath());
    }
    MeasurementMNode leafMNode = (MeasurementMNode) mNode;
    // upsert alias
    if (alias != null && !alias.equals(leafMNode.getAlias())) {
      if (!leafMNode.getParent().addAlias(alias, leafMNode)) {
        throw new MetadataException("The alias already exists.");
      }

      if (leafMNode.getAlias() != null) {
        leafMNode.getParent().deleteAliasChild(leafMNode.getAlias());
      }

      leafMNode.setAlias(alias);
      // persist to WAL
      logWriter.changeAlias(fullPath.getFullPath(), alias);
    }

    if (tagsMap == null && attributesMap == null) {
      return;
    }
    // no tag or attribute, we need to add a new record in log
    if (leafMNode.getOffset() < 0) {
      long offset = tagLogFile.write(tagsMap, attributesMap);
      logWriter.changeOffset(fullPath.getFullPath(), offset);
      leafMNode.setOffset(offset);
      // update inverted Index map
      if (tagsMap != null) {
        for (Entry<String, String> entry : tagsMap.entrySet()) {
          tagIndex.computeIfAbsent(entry.getKey(), k -> new HashMap<>())
              .computeIfAbsent(entry.getValue(), v -> new HashSet<>()).add(leafMNode);
        }
      }
      return;
    }

    Pair<Map<String, String>, Map<String, String>> pair =
        tagLogFile.read(config.getTagAttributeTotalSize(), leafMNode.getOffset());

    if (tagsMap != null) {
      for (Entry<String, String> entry : tagsMap.entrySet()) {
        String key = entry.getKey();
        String value = entry.getValue();
        String beforeValue = pair.left.get(key);
        pair.left.put(key, value);
        // if the key has existed and the value is not equal to the new one
        // we should remove before key-value from inverted index map
        if (beforeValue != null && !beforeValue.equals(value)) {

          if (tagIndex.containsKey(key) && tagIndex.get(key).containsKey(beforeValue)) {
            if (logger.isDebugEnabled()) {
              logger.debug(String.format(
                  "Upsert: TimeSeries %s is removed from tag inverted index, "
                      + "tag key is %s, tag value is %s, tlog offset is %d",
                  leafMNode.getFullPath(), key, beforeValue, leafMNode.getOffset()));
            }

            tagIndex.get(key).get(beforeValue).remove(leafMNode);
            if (tagIndex.get(key).get(beforeValue).isEmpty()) {
              tagIndex.get(key).remove(beforeValue);
            }
          } else {
            if (logger.isDebugEnabled()) {
              logger.debug(String.format(
                  "Upsert: TimeSeries %s's tag info has been removed from tag inverted index "
                      + "before deleting it, tag key is %s, tag value is %s, tlog offset is %d, contains key %b",
                  leafMNode.getFullPath(), key, beforeValue, leafMNode.getOffset(),
                  tagIndex.containsKey(key)));
            }
          }
        }

        // if the key doesn't exist or the value is not equal to the new one
        // we should add a new key-value to inverted index map
        if (beforeValue == null || !beforeValue.equals(value)) {
          tagIndex.computeIfAbsent(key, k -> new HashMap<>())
              .computeIfAbsent(value, v -> new HashSet<>()).add(leafMNode);
        }
      }
    }

    pair.right.putAll(attributesMap);

    // persist the change to disk
    tagLogFile.write(pair.left, pair.right, leafMNode.getOffset());
  }

  /**
   * add new attributes key-value for the timeseries
   *
   * @param attributesMap newly added attributes map
   * @param fullPath      timeseries
   */
  public void addAttributes(Map<String, String> attributesMap, PartialPath fullPath)
      throws MetadataException, IOException {
    MNode mNode = mtree.getNodeByPath(fullPath);
    if (!(mNode instanceof MeasurementMNode)) {
      throw new PathNotExistException(fullPath.getFullPath());
    }
    MeasurementMNode leafMNode = (MeasurementMNode) mNode;
    // no tag or attribute, we need to add a new record in log
    if (leafMNode.getOffset() < 0) {
      long offset = tagLogFile.write(Collections.emptyMap(), attributesMap);
      logWriter.changeOffset(fullPath.getFullPath(), offset);
      leafMNode.setOffset(offset);
      return;
    }

    Pair<Map<String, String>, Map<String, String>> pair =
        tagLogFile.read(config.getTagAttributeTotalSize(), leafMNode.getOffset());

    for (Entry<String, String> entry : attributesMap.entrySet()) {
      String key = entry.getKey();
      String value = entry.getValue();
      if (pair.right.containsKey(key)) {
        throw new MetadataException(
            String.format("TimeSeries [%s] already has the attribute [%s].", fullPath, key));
      }
      pair.right.put(key, value);
    }

    // persist the change to disk
    tagLogFile.write(pair.left, pair.right, leafMNode.getOffset());
  }

  /**
   * add new tags key-value for the timeseries
   *
   * @param tagsMap  newly added tags map
   * @param fullPath timeseries
   */
  public void addTags(Map<String, String> tagsMap, PartialPath fullPath)
      throws MetadataException, IOException {
    MNode mNode = mtree.getNodeByPath(fullPath);
    if (!(mNode instanceof MeasurementMNode)) {
      throw new PathNotExistException(fullPath.getFullPath());
    }
    MeasurementMNode leafMNode = (MeasurementMNode) mNode;
    // no tag or attribute, we need to add a new record in log
    if (leafMNode.getOffset() < 0) {
      long offset = tagLogFile.write(tagsMap, Collections.emptyMap());
      logWriter.changeOffset(fullPath.getFullPath(), offset);
      leafMNode.setOffset(offset);
      // update inverted Index map
      for (Entry<String, String> entry : tagsMap.entrySet()) {
        tagIndex.computeIfAbsent(entry.getKey(), k -> new HashMap<>())
            .computeIfAbsent(entry.getValue(), v -> new HashSet<>()).add(leafMNode);
      }
      return;
    }

    Pair<Map<String, String>, Map<String, String>> pair =
        tagLogFile.read(config.getTagAttributeTotalSize(), leafMNode.getOffset());

    for (Entry<String, String> entry : tagsMap.entrySet()) {
      String key = entry.getKey();
      String value = entry.getValue();
      if (pair.left.containsKey(key)) {
        throw new MetadataException(
            String.format("TimeSeries [%s] already has the tag [%s].", fullPath, key));
      }
      pair.left.put(key, value);
    }

    // persist the change to disk
    tagLogFile.write(pair.left, pair.right, leafMNode.getOffset());

    // update tag inverted map
    tagsMap.forEach((key, value) -> tagIndex.computeIfAbsent(key, k -> new HashMap<>())
        .computeIfAbsent(value, v -> new HashSet<>()).add(leafMNode));
  }

  /**
   * drop tags or attributes of the timeseries
   *
   * @param keySet   tags key or attributes key
   * @param fullPath timeseries path
   */
  @SuppressWarnings("squid:S3776") // Suppress high Cognitive Complexity warning
  public void dropTagsOrAttributes(Set<String> keySet, PartialPath fullPath)
      throws MetadataException, IOException {
    MNode mNode = mtree.getNodeByPath(fullPath);
    if (!(mNode instanceof MeasurementMNode)) {
      throw new PathNotExistException(fullPath.getFullPath());
    }
    MeasurementMNode leafMNode = (MeasurementMNode) mNode;
    // no tag or attribute, just do nothing.
    if (leafMNode.getOffset() < 0) {
      return;
    }
    Pair<Map<String, String>, Map<String, String>> pair =
        tagLogFile.read(config.getTagAttributeTotalSize(), leafMNode.getOffset());

    Map<String, String> deleteTag = new HashMap<>();
    for (String key : keySet) {
      // check tag map
      // check attribute map
      if (pair.left.containsKey(key)) {
        deleteTag.put(key, pair.left.remove(key));
      } else {
        pair.right.remove(key);
      }
    }

    // persist the change to disk
    tagLogFile.write(pair.left, pair.right, leafMNode.getOffset());

    for (Entry<String, String> entry : deleteTag.entrySet()) {
      String key = entry.getKey();
      String value = entry.getValue();
      // change the tag inverted index map
      if (tagIndex.containsKey(key) && tagIndex.get(key).containsKey(value)) {
        if (logger.isDebugEnabled()) {
          logger.debug(String.format(
              "Drop: TimeSeries %s is removed from tag inverted index, "
                  + "tag key is %s, tag value is %s, tlog offset is %d",
              leafMNode.getFullPath(), entry.getKey(), entry.getValue(), leafMNode.getOffset()));
        }

        tagIndex.get(key).get(value).remove(leafMNode);
        if (tagIndex.get(key).get(value).isEmpty()) {
          tagIndex.get(key).remove(value);
          if (tagIndex.get(key).isEmpty()) {
            tagIndex.remove(key);
          }
        }
      } else {
        if (logger.isDebugEnabled()) {
          logger.debug(String.format(
              "Drop: TimeSeries %s's tag info has been removed from tag inverted index "
                  + "before deleting it, tag key is %s, tag value is %s, tlog offset is %d, contains key %b",
              leafMNode.getFullPath(), key, value, leafMNode.getOffset(),
              tagIndex.containsKey(key)));
        }
      }

    }
  }

  /**
   * set/change the values of tags or attributes
   *
   * @param alterMap the new tags or attributes key-value
   * @param fullPath timeseries
   */
  @SuppressWarnings("squid:S3776") // Suppress high Cognitive Complexity warning
  public void setTagsOrAttributesValue(Map<String, String> alterMap, PartialPath fullPath)
      throws MetadataException, IOException {
    MNode mNode = mtree.getNodeByPath(fullPath);
    if (!(mNode instanceof MeasurementMNode)) {
      throw new PathNotExistException(fullPath.getFullPath());
    }
    MeasurementMNode leafMNode = (MeasurementMNode) mNode;
    if (leafMNode.getOffset() < 0) {
      throw new MetadataException(
          String.format("TimeSeries [%s] does not have any tag/attribute.", fullPath));
    }

    // tags, attributes
    Pair<Map<String, String>, Map<String, String>> pair =
        tagLogFile.read(config.getTagAttributeTotalSize(), leafMNode.getOffset());
    Map<String, String> oldTagValue = new HashMap<>();
    Map<String, String> newTagValue = new HashMap<>();

    for (Entry<String, String> entry : alterMap.entrySet()) {
      String key = entry.getKey();
      String value = entry.getValue();
      // check tag map
      if (pair.left.containsKey(key)) {
        oldTagValue.put(key, pair.left.get(key));
        newTagValue.put(key, value);
        pair.left.put(key, value);
      } else if (pair.right.containsKey(key)) {
        // check attribute map
        pair.right.put(key, value);
      } else {
        throw new MetadataException(
            String.format("TimeSeries [%s] does not have tag/attribute [%s].", fullPath, key));
      }
    }

    // persist the change to disk
    tagLogFile.write(pair.left, pair.right, leafMNode.getOffset());

    for (Entry<String, String> entry : oldTagValue.entrySet()) {
      String key = entry.getKey();
      String beforeValue = entry.getValue();
      String currentValue = newTagValue.get(key);
      // change the tag inverted index map
      if (tagIndex.containsKey(key) && tagIndex.get(key).containsKey(beforeValue)) {

        if (logger.isDebugEnabled()) {
          logger.debug(String.format(
              "Set: TimeSeries %s is removed from tag inverted index, "
                  + "tag key is %s, tag value is %s, tlog offset is %d",
              leafMNode.getFullPath(), entry.getKey(), beforeValue, leafMNode.getOffset()));
        }

        tagIndex.get(key).get(beforeValue).remove(leafMNode);
      } else {
        if (logger.isDebugEnabled()) {
          logger.debug(String.format(
              "Set: TimeSeries %s's tag info has been removed from tag inverted index "
                  + "before deleting it, tag key is %s, tag value is %s, tlog offset is %d, contains key %b",
              leafMNode.getFullPath(), key, beforeValue, leafMNode.getOffset(),
              tagIndex.containsKey(key)));
        }
      }
      tagIndex.computeIfAbsent(key, k -> new HashMap<>())
          .computeIfAbsent(currentValue, k -> new HashSet<>()).add(leafMNode);
    }
  }

  /**
   * rename the tag or attribute's key of the timeseries
   *
   * @param oldKey   old key of tag or attribute
   * @param newKey   new key of tag or attribute
   * @param fullPath timeseries
   */
  @SuppressWarnings("squid:S3776") // Suppress high Cognitive Complexity warning
  public void renameTagOrAttributeKey(String oldKey, String newKey, PartialPath fullPath)
      throws MetadataException, IOException {
    MNode mNode = mtree.getNodeByPath(fullPath);
    if (!(mNode instanceof MeasurementMNode)) {
      throw new PathNotExistException(fullPath.getFullPath());
    }
    MeasurementMNode leafMNode = (MeasurementMNode) mNode;
    if (leafMNode.getOffset() < 0) {
      throw new MetadataException(
          String.format("TimeSeries [%s] does not have [%s] tag/attribute.", fullPath, oldKey));
    }
    // tags, attributes
    Pair<Map<String, String>, Map<String, String>> pair =
        tagLogFile.read(config.getTagAttributeTotalSize(), leafMNode.getOffset());

    // current name has existed
    if (pair.left.containsKey(newKey) || pair.right.containsKey(newKey)) {
      throw new MetadataException(
          String.format(
              "TimeSeries [%s] already has a tag/attribute named [%s].", fullPath, newKey));
    }

    // check tag map
    if (pair.left.containsKey(oldKey)) {
      String value = pair.left.remove(oldKey);
      pair.left.put(newKey, value);
      // persist the change to disk
      tagLogFile.write(pair.left, pair.right, leafMNode.getOffset());
      // change the tag inverted index map
      if (tagIndex.containsKey(oldKey) && tagIndex.get(oldKey).containsKey(value)) {

        if (logger.isDebugEnabled()) {
          logger.debug(String.format(
              "Rename: TimeSeries %s is removed from tag inverted index, "
                  + "tag key is %s, tag value is %s, tlog offset is %d",
              leafMNode.getFullPath(), oldKey, value, leafMNode.getOffset()));
        }

        tagIndex.get(oldKey).get(value).remove(leafMNode);

      } else {
        if (logger.isDebugEnabled()) {
          logger.debug(String.format(
              "Rename: TimeSeries %s's tag info has been removed from tag inverted index "
                  + "before deleting it, tag key is %s, tag value is %s, tlog offset is %d, contains key %b",
              leafMNode.getFullPath(), oldKey, value, leafMNode.getOffset(),
              tagIndex.containsKey(oldKey)));
        }
      }
      tagIndex.computeIfAbsent(newKey, k -> new HashMap<>())
          .computeIfAbsent(value, k -> new HashSet<>()).add(leafMNode);
    } else if (pair.right.containsKey(oldKey)) {
      // check attribute map
      pair.right.put(newKey, pair.right.remove(oldKey));
      // persist the change to disk
      tagLogFile.write(pair.left, pair.right, leafMNode.getOffset());
    } else {
      throw new MetadataException(
          String.format("TimeSeries [%s] does not have tag/attribute [%s].", fullPath, oldKey));
    }
  }

  /**
   * Check whether the given path contains a storage group
   */
  boolean checkStorageGroupByPath(PartialPath path) {
    return mtree.checkStorageGroupByPath(path);
  }

  /**
   * Get all storage groups under the given path
   *
   * @return List of String represented all storage group names
   * @apiNote :for cluster
   */
  List<String> getStorageGroupByPath(PartialPath path) throws MetadataException {
    try {
      return mtree.getStorageGroupByPath(path);
    } catch (MetadataException e) {
      throw new MetadataException(e);
    }
  }

  public void collectTimeseriesSchema(MNode startingNode,
      Collection<TimeseriesSchema> timeseriesSchemas) {
    Deque<MNode> nodeDeque = new ArrayDeque<>();
    nodeDeque.addLast(startingNode);
    while (!nodeDeque.isEmpty()) {
      MNode node = nodeDeque.removeFirst();
      if (node instanceof MeasurementMNode) {
        MeasurementSchema nodeSchema = ((MeasurementMNode) node).getSchema();
        timeseriesSchemas.add(new TimeseriesSchema(node.getFullPath(), nodeSchema.getType(),
            nodeSchema.getEncodingType(), nodeSchema.getCompressor()));
      } else if (!node.getChildren().isEmpty()) {
        nodeDeque.addAll(node.getChildren().values());
      }
    }
  }

  public void collectMeasurementSchema(MNode startingNode,
      Collection<MeasurementSchema> timeseriesSchemas) {
    Deque<MNode> nodeDeque = new ArrayDeque<>();
    nodeDeque.addLast(startingNode);
    while (!nodeDeque.isEmpty()) {
      MNode node = nodeDeque.removeFirst();
      if (node instanceof MeasurementMNode) {
        MeasurementSchema nodeSchema = ((MeasurementMNode) node).getSchema();
        timeseriesSchemas.add(new MeasurementSchema(node.getFullPath(), nodeSchema.getType(),
            nodeSchema.getEncodingType(), nodeSchema.getCompressor()));
      } else if (!node.getChildren().isEmpty()) {
        nodeDeque.addAll(node.getChildren().values());
      }
    }
  }

  /**
   * Collect the timeseries schemas under "startingPath".
   */
  public void collectSeries(PartialPath startingPath, List<MeasurementSchema> measurementSchemas) {
    MNode mNode;
    try {
      mNode = getNodeByPath(startingPath);
    } catch (MetadataException e) {
      return;
    }
    collectMeasurementSchema(mNode, measurementSchemas);
  }

  /**
   * For a path, infer all storage groups it may belong to. The path can have wildcards.
   *
   * <p>Consider the path into two parts: (1) the sub path which can not contain a storage group
   * name and (2) the sub path which is substring that begin after the storage group name.
   *
   * <p>(1) Suppose the part of the path can not contain a storage group name (e.g.,
   * "root".contains("root.sg") == false), then: If the wildcard is not at the tail, then for each
   * wildcard, only one level will be inferred and the wildcard will be removed. If the wildcard is
   * at the tail, then the inference will go on until the storage groups are found and the wildcard
   * will be kept. (2) Suppose the part of the path is a substring that begin after the storage
   * group name. (e.g., For "root.*.sg1.a.*.b.*" and "root.x.sg1" is a storage group, then this part
   * is "a.*.b.*"). For this part, keep what it is.
   *
   * <p>Assuming we have three SGs: root.group1, root.group2, root.area1.group3 Eg1: for input
   * "root.*", returns ("root.group1", "root.group1.*"), ("root.group2", "root.group2.*")
   * ("root.area1.group3", "root.area1.group3.*") Eg2: for input "root.*.s1", returns
   * ("root.group1", "root.group1.s1"), ("root.group2", "root.group2.s1")
   *
   * <p>Eg3: for input "root.area1.*", returns ("root.area1.group3", "root.area1.group3.*")
   *
   * @param path can be a prefix or a full path.
   * @return StorageGroupName-FullPath pairs
   */
  public Map<String, String> determineStorageGroup(PartialPath path) throws IllegalPathException {

    return mtree.determineStorageGroup(path);

  }

  /**
   * if the path is in local mtree, nothing needed to do (because mtree is in the memory); Otherwise
   * cache the path to mRemoteSchemaCache
   */
  public void cacheMeta(String path, MeasurementMeta meta) {
    // do nothing
  }

  public void updateLastCache(PartialPath seriesPath, TimeValuePair timeValuePair,
      boolean highPriorityUpdate, Long latestFlushedTime,
      MeasurementMNode node) {
    if (node != null) {
      node.updateCachedLast(timeValuePair, highPriorityUpdate, latestFlushedTime);
    } else {
      try {
        MeasurementMNode node1 = (MeasurementMNode) mtree.getNodeByPath(seriesPath);
        node1.updateCachedLast(timeValuePair, highPriorityUpdate, latestFlushedTime);
      } catch (MetadataException e) {
        logger.warn("failed to update last cache for the {}, err:{}", seriesPath, e.getMessage());
      }
    }
  }

  public TimeValuePair getLastCache(PartialPath seriesPath) {
    try {
      MeasurementMNode node = (MeasurementMNode) mtree.getNodeByPath(seriesPath);
      return node.getCachedLast();
    } catch (MetadataException e) {
      logger.warn("failed to get last cache for the {}, err:{}", seriesPath, e.getMessage());
    }
    return null;
  }

  private void checkMTreeModified() {
    if (logWriter == null || logFile == null) {
      // the logWriter is not initialized now, we skip the check once.
      return;
    }
    if (System.currentTimeMillis() - logFile.lastModified() < mtreeSnapshotThresholdTime) {
      if (logger.isDebugEnabled()) {
        logger.debug("MTree snapshot need not be created. Time from last modification: {} ms.",
            System.currentTimeMillis() - logFile.lastModified());
      }
    } else if (logWriter.getLineNumber() < mtreeSnapshotInterval) {
      if (logger.isDebugEnabled()) {
        logger.debug("MTree snapshot need not be created. New mlog line number: {}.",
            logWriter.getLineNumber());
      }
    } else {
      logger.info("New mlog line number: {}, time from last modification: {} ms",
          logWriter.getLineNumber(), System.currentTimeMillis() - logFile.lastModified());
      createMTreeSnapshot();
    }
  }

  public void createMTreeSnapshot() {
    long time = System.currentTimeMillis();
    logger.info("Start creating MTree snapshot to {}", mtreeSnapshotPath);
    try {
      mtree.serializeTo(mtreeSnapshotTmpPath);
      File tmpFile = SystemFileFactory.INSTANCE.getFile(mtreeSnapshotTmpPath);
      File snapshotFile = SystemFileFactory.INSTANCE.getFile(mtreeSnapshotPath);
      if (snapshotFile.exists()) {
        Files.delete(snapshotFile.toPath());
      }
      if (tmpFile.renameTo(snapshotFile)) {
        logger.info("Finish creating MTree snapshot to {}, spend {} ms.", mtreeSnapshotPath,
            System.currentTimeMillis() - time);
      }
      logWriter.clear();
    } catch (IOException e) {
      logger.warn("Failed to create MTree snapshot to {}", mtreeSnapshotPath, e);
      if (SystemFileFactory.INSTANCE.getFile(mtreeSnapshotTmpPath).exists()) {
        try {
          Files.delete(SystemFileFactory.INSTANCE.getFile(mtreeSnapshotTmpPath).toPath());
        } catch (IOException e1) {
          logger.warn("delete file {} failed: {}", mtreeSnapshotTmpPath, e1.getMessage());
        }
      }
    }
  }

  /**
   * get schema for device. Attention!!!  Only support insertPlan
   */
  @SuppressWarnings("squid:S3776") // Suppress high Cognitive Complexity warning
  public MNode getSeriesSchemasAndReadLockDevice(InsertPlan plan)
      throws MetadataException {

    PartialPath deviceId = plan.getDeviceId();
    String[] measurementList = plan.getMeasurements();
    MeasurementMNode[] measurementMNodes = plan.getMeasurementMNodes();

    // 1. get device node
    MNode deviceMNode = getDeviceNodeWithAutoCreate(deviceId);

    // 2. get schema of each measurement
    for (int i = 0; i < measurementList.length; i++) {
      try {
        // if do not has measurement
        if (!deviceMNode.hasChild(measurementList[i])) {
          // could not create it
          if (!config.isAutoCreateSchemaEnabled()) {
            throw new MetadataException(String.format(
                "Current deviceId[%s] does not contain measurement:%s", deviceId,
                measurementList[i]));
          }
          TSDataType dataType = getTypeInLoc(plan, i);
          // create it, may concurrent created by multiple thread
          internalCreateTimeseries(deviceId.concatNode(measurementList[i]), dataType);
        }

        MeasurementMNode measurementMNode = (MeasurementMNode) deviceMNode.getChild(measurementList[i]);

        // check type is match
        TSDataType insertDataType = null;
        if (plan instanceof InsertRowPlan) {
          if (!((InsertRowPlan) plan).isNeedInferType()) {
            // only when InsertRowPlan's values is object[], we should check type
            insertDataType = getTypeInLoc(plan, i);
          } else {
            insertDataType = measurementMNode.getSchema().getType();
          }
        } else if (plan instanceof InsertTabletPlan) {
          insertDataType = getTypeInLoc(plan, i);
        }

        if (measurementMNode.getSchema().getType() != insertDataType) {
          logger.warn("DataType mismatch, Insert measurement {} type {}, metadata tree type {}",
              measurementList[i], insertDataType, measurementMNode.getSchema().getType());
          if (!config.isEnablePartialInsert()) {
            throw new MetadataException(String.format(
                "DataType mismatch, Insert measurement %s type %s, metadata tree type %s",
                measurementList[i], insertDataType, measurementMNode.getSchema().getType()));
          } else {
            // mark failed measurement
            plan.markFailedMeasurementInsertion(i);
            continue;
          }
        }

        measurementMNodes[i] = measurementMNode;

        // set measurementName instead of alias
        measurementList[i] = measurementMNode.getName();

      } catch (MetadataException e) {
        logger.warn("meet error when check {}.{}, message: {}", deviceId, measurementList[i],
            e.getMessage());
        if (config.isEnablePartialInsert()) {
          // mark failed measurement
          plan.markFailedMeasurementInsertion(i);
        } else {
          throw e;
        }
      }
    }

    return deviceMNode;
  }

  /**
   * create timeseries with ignore PathAlreadyExistException
   */
  private void internalCreateTimeseries(PartialPath path, TSDataType dataType)
      throws MetadataException {
    try {
      createTimeseries(
          path,
          dataType,
          getDefaultEncoding(dataType),
          TSFileDescriptor.getInstance().getConfig().getCompressor(),
          Collections.emptyMap());
    } catch (PathAlreadyExistException | AliasAlreadyExistException e) {
      if (logger.isDebugEnabled()) {
        logger.debug("Ignore PathAlreadyExistException and AliasAlreadyExistException when Concurrent inserting"
            + " a non-exist time series {}", path);
      }
    }
  }

  /**
   * Get default encoding by dataType
   */
  private TSEncoding getDefaultEncoding(TSDataType dataType) {
    IoTDBConfig conf = IoTDBDescriptor.getInstance().getConfig();
    switch (dataType) {
      case BOOLEAN:
        return conf.getDefaultBooleanEncoding();
      case INT32:
        return conf.getDefaultInt32Encoding();
      case INT64:
        return conf.getDefaultInt64Encoding();
      case FLOAT:
        return conf.getDefaultFloatEncoding();
      case DOUBLE:
        return conf.getDefaultDoubleEncoding();
      case TEXT:
        return conf.getDefaultTextEncoding();
      default:
        throw new UnSupportedDataTypeException(
            String.format("Data type %s is not supported.", dataType.toString()));
    }
  }

  /**
   * get dataType of plan, in loc measurements only support InsertRowPlan and InsertTabletPlan
   */
  private TSDataType getTypeInLoc(InsertPlan plan, int loc) throws MetadataException {
    TSDataType dataType;
    if (plan instanceof InsertRowPlan) {
      InsertRowPlan tPlan = (InsertRowPlan) plan;
      dataType = TypeInferenceUtils
          .getPredictedDataType(tPlan.getValues()[loc], tPlan.isNeedInferType());
    } else if (plan instanceof InsertTabletPlan) {
      dataType = (plan).getDataTypes()[loc];
    } else {
      throw new MetadataException(String.format(
          "Only support insert and insertTablet, plan is [%s]", plan.getOperatorType()));
    }
    return dataType;
  }

  /**
   * StorageGroupFilter filters unsatisfied storage groups in metadata queries to speed up and
   * deduplicate.
   */
  @FunctionalInterface
  public interface StorageGroupFilter {

    boolean satisfy(String storageGroup);
  }

  private static class MManagerHolder {

    private static final MManager INSTANCE = new MManager();

    private MManagerHolder() {
      // allowed to do nothing
    }
  }

}<|MERGE_RESOLUTION|>--- conflicted
+++ resolved
@@ -47,11 +47,7 @@
 import org.apache.iotdb.db.conf.adapter.ActiveTimeSeriesCounter;
 import org.apache.iotdb.db.engine.StorageEngine;
 import org.apache.iotdb.db.engine.fileSystem.SystemFileFactory;
-<<<<<<< HEAD
-=======
-import org.apache.iotdb.db.exception.ConfigAdjusterException;
 import org.apache.iotdb.db.exception.metadata.AliasAlreadyExistException;
->>>>>>> 3f6358e7
 import org.apache.iotdb.db.exception.metadata.DeleteFailedException;
 import org.apache.iotdb.db.exception.metadata.IllegalPathException;
 import org.apache.iotdb.db.exception.metadata.MetadataException;
@@ -104,7 +100,6 @@
   private static final long MTREE_SNAPSHOT_THREAD_CHECK_TIME = 600L;
   private final int mtreeSnapshotInterval;
   private final long mtreeSnapshotThresholdTime;
-  protected IoTDBConfig config;
   // the log file seriesPath
   private String logFilePath;
   private String mtreeSnapshotPath;
@@ -117,7 +112,6 @@
   private RandomDeleteCache<PartialPath, MNode> mNodeCache;
   // tag key -> tag value -> LeafMNode
   private Map<String, Map<String, Set<MeasurementMNode>>> tagIndex = new HashMap<>();
-<<<<<<< HEAD
 
   // data type -> number
   private Map<TSDataType, Integer> schemaDataTypeNumMap = new EnumMap<>(
@@ -125,22 +119,16 @@
   // reported total series number
   private int reportedDataTypeTotalNum;
 
-=======
->>>>>>> 3f6358e7
   // storage group name -> the series number
   private Map<String, Integer> seriesNumberInStorageGroups = new HashMap<>();
   private long maxSeriesNumberAmongStorageGroup;
   private long totalSeriesNumber = 0L;
   private boolean initialized;
-<<<<<<< HEAD
   protected static IoTDBConfig config = IoTDBDescriptor.getInstance().getConfig();;
 
-=======
->>>>>>> 3f6358e7
   private File logFile;
   private ScheduledExecutorService timedCreateMTreeSnapshotThread;
 
-<<<<<<< HEAD
   /**
    * threshold total size of MTree
    */
@@ -159,8 +147,6 @@
     private static final MManager INSTANCE = new MManager();
   }
 
-=======
->>>>>>> 3f6358e7
   protected MManager() {
     config = IoTDBDescriptor.getInstance().getConfig();
     mtreeSnapshotInterval = config.getMtreeSnapshotInterval();
@@ -392,14 +378,10 @@
 
   @SuppressWarnings("squid:S3776") // Suppress high Cognitive Complexity warning
   public void createTimeseries(CreateTimeSeriesPlan plan, long offset) throws MetadataException {
-<<<<<<< HEAD
     if (!allowToCreateNewSeries) {
       throw new MetadataException("IoTDB system load is too large to create timeseries, "
           + "please increase memory");
     }
-    lock.writeLock().lock();
-=======
->>>>>>> 3f6358e7
     try {
       PartialPath path = plan.getPath();
       SchemaUtils.checkDataTypeWithEncoding(plan.getDataType(), plan.getEncoding());
@@ -585,7 +567,6 @@
     removeFromTagInvertedIndex(pair.right);
     PartialPath storageGroupPath = pair.left;
 
-<<<<<<< HEAD
       // update statistics in schemaDataTypeNumMap
       updateSchemaDataTypeNumMap(pair.right.getSchema().getType(), -1);
 
@@ -601,25 +582,7 @@
           seriesNumberInStorageGroups.values().stream().max(Integer::compareTo)
               .ifPresent(val -> maxSeriesNumberAmongStorageGroup = val);
         }
-=======
-    // TODO: delete the path node and all its ancestors
-    mNodeCache.clear();
-    try {
-      IoTDBConfigDynamicAdapter.getInstance().addOrDeleteTimeSeries(-1);
-    } catch (ConfigAdjusterException e) {
-      throw new MetadataException(e);
-    }
-
-    if (config.isEnableParameterAdapter()) {
-      PartialPath storageGroup = getStorageGroupPath(path);
-      int size = seriesNumberInStorageGroups.get(storageGroup.getFullPath());
-      seriesNumberInStorageGroups.put(storageGroup.getFullPath(), size - 1);
-      if (size == maxSeriesNumberAmongStorageGroup) {
-        seriesNumberInStorageGroups.values().stream().max(Integer::compareTo)
-            .ifPresent(val -> maxSeriesNumberAmongStorageGroup = val);
->>>>>>> 3f6358e7
-      }
-    }
+      }
     return storageGroupPath;
   }
 
@@ -641,14 +604,6 @@
       }
     } catch (IOException e) {
       throw new MetadataException(e.getMessage());
-<<<<<<< HEAD
-    } finally {
-      lock.writeLock().unlock();
-=======
-    } catch (ConfigAdjusterException e) {
-      mtree.deleteStorageGroup(storageGroup);
-      throw new MetadataException(e);
->>>>>>> 3f6358e7
     }
   }
 
@@ -1925,13 +1880,4 @@
     boolean satisfy(String storageGroup);
   }
 
-  private static class MManagerHolder {
-
-    private static final MManager INSTANCE = new MManager();
-
-    private MManagerHolder() {
-      // allowed to do nothing
-    }
-  }
-
 }