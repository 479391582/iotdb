/*
 * Licensed to the Apache Software Foundation (ASF) under one
 * or more contributor license agreements.  See the NOTICE file
 * distributed with this work for additional information
 * regarding copyright ownership.  The ASF licenses this file
 * to you under the Apache License, Version 2.0 (the
 * "License"); you may not use this file except in compliance
 * with the License.  You may obtain a copy of the License at
 *
 *     http://www.apache.org/licenses/LICENSE-2.0
 *
 * Unless required by applicable law or agreed to in writing,
 * software distributed under the License is distributed on an
 * "AS IS" BASIS, WITHOUT WARRANTIES OR CONDITIONS OF ANY
 * KIND, either express or implied.  See the License for the
 * specific language governing permissions and limitations
 * under the License.
 */
package org.apache.iotdb.db.qp.plan;

import java.util.ArrayList;
import org.antlr.v4.runtime.misc.ParseCancellationException;
import org.apache.iotdb.db.conf.IoTDBDescriptor;
import org.apache.iotdb.db.exception.metadata.IllegalPathException;
import org.apache.iotdb.db.exception.query.LogicalOptimizeException;
import org.apache.iotdb.db.exception.query.QueryProcessException;
import org.apache.iotdb.db.exception.runtime.SQLParserException;
import org.apache.iotdb.db.metadata.PartialPath;
import org.apache.iotdb.db.qp.logical.Operator;
import org.apache.iotdb.db.qp.logical.RootOperator;
import org.apache.iotdb.db.qp.logical.crud.DeleteDataOperator;
import org.apache.iotdb.db.qp.logical.crud.QueryOperator;
import org.apache.iotdb.db.qp.logical.sys.DeleteStorageGroupOperator;
import org.apache.iotdb.db.qp.logical.sys.SetStorageGroupOperator;
import org.apache.iotdb.db.qp.strategy.ParseDriver;
import org.apache.iotdb.db.qp.strategy.optimizer.ConcatPathOptimizer;
import org.apache.iotdb.db.service.IoTDB;
import org.junit.Assert;
import org.junit.Before;
import org.junit.Test;

public class LogicalPlanSmallTest {

  private ParseDriver parseDriver;

  @Before
  public void before() {
    parseDriver = new ParseDriver();
  }

  @Test
  public void testLimit() {
    String sqlStr = "select * from root.vehicle.d1 limit 10";
    RootOperator operator = (RootOperator) parseDriver
        .parse(sqlStr, IoTDBDescriptor.getInstance().getConfig().getZoneID());
    Assert.assertEquals(QueryOperator.class, operator.getClass());
    Assert.assertEquals(10, ((QueryOperator) operator).getRowLimit());
    Assert.assertEquals(0, ((QueryOperator) operator).getRowOffset());
    Assert.assertEquals(0, ((QueryOperator) operator).getSeriesLimit());
    Assert.assertEquals(0, ((QueryOperator) operator).getSeriesOffset());
  }

  @Test
  public void testOffset() {
    String sqlStr = "select * from root.vehicle.d1 limit 10 offset 20";
    RootOperator operator = (RootOperator) parseDriver
        .parse(sqlStr, IoTDBDescriptor.getInstance().getConfig().getZoneID());
    Assert.assertEquals(QueryOperator.class, operator.getClass());
    Assert.assertEquals(10, ((QueryOperator) operator).getRowLimit());
    Assert.assertEquals(20, ((QueryOperator) operator).getRowOffset());
    Assert.assertEquals(0, ((QueryOperator) operator).getSeriesLimit());
    Assert.assertEquals(0, ((QueryOperator) operator).getSeriesOffset());
  }

  @Test
  public void testSlimit() {
    String sqlStr = "select * from root.vehicle.d1 limit 10 slimit 1";
    RootOperator operator = (RootOperator) parseDriver
        .parse(sqlStr, IoTDBDescriptor.getInstance().getConfig().getZoneID());
    Assert.assertEquals(QueryOperator.class, operator.getClass());
    Assert.assertEquals(10, ((QueryOperator) operator).getRowLimit());
    Assert.assertEquals(0, ((QueryOperator) operator).getRowOffset());
    Assert.assertEquals(1, ((QueryOperator) operator).getSeriesLimit());
    Assert.assertEquals(0, ((QueryOperator) operator).getSeriesOffset());
  }

  @Test
  public void testSOffset() {
    String sqlStr = "select * from root.vehicle.d1 where s1 < 20 and time <= now() limit 50 slimit 10 soffset 100";
    RootOperator operator = (RootOperator) parseDriver
        .parse(sqlStr, IoTDBDescriptor.getInstance().getConfig().getZoneID());
    Assert.assertEquals(QueryOperator.class, operator.getClass());
    Assert.assertEquals(50, ((QueryOperator) operator).getRowLimit());
    Assert.assertEquals(0, ((QueryOperator) operator).getRowOffset());
    Assert.assertEquals(10, ((QueryOperator) operator).getSeriesLimit());
    Assert.assertEquals(100, ((QueryOperator) operator).getSeriesOffset());
  }

  @Test
  public void testSOffsetTimestamp() {
    String sqlStr = "select * from root.vehicle.d1 where s1 < 20 and timestamp <= now() limit 50 slimit 10 soffset 100";
    RootOperator operator = (RootOperator) parseDriver
        .parse(sqlStr, IoTDBDescriptor.getInstance().getConfig().getZoneID());
    Assert.assertEquals(QueryOperator.class, operator.getClass());
    Assert.assertEquals(50, ((QueryOperator) operator).getRowLimit());
    Assert.assertEquals(0, ((QueryOperator) operator).getRowOffset());
    Assert.assertEquals(10, ((QueryOperator) operator).getSeriesLimit());
    Assert.assertEquals(100, ((QueryOperator) operator).getSeriesOffset());
  }

  @Test(expected = SQLParserException.class)
  public void testLimitOutOfRange() {
    String sqlStr = "select * from root.vehicle.d1 where s1 < 20 and time <= now() limit 1111111111111111111111";
    RootOperator operator = (RootOperator) parseDriver
        .parse(sqlStr, IoTDBDescriptor.getInstance().getConfig().getZoneID());
    // expected to throw SQLParserException: Out of range. LIMIT <N>: N should be Int32.
  }

  @Test(expected = SQLParserException.class)
  public void testLimitNotPositive() {
    String sqlStr = "select * from root.vehicle.d1 where s1 < 20 and time <= now() limit 0";
    RootOperator operator = (RootOperator) parseDriver
        .parse(sqlStr, IoTDBDescriptor.getInstance().getConfig().getZoneID());
    // expected to throw SQLParserException: LIMIT <N>: N should be greater than 0.
  }

  @Test(expected = SQLParserException.class)
  public void testOffsetOutOfRange() {
    String sqlStr = "select * from root.vehicle.d1 where s1 < 20 and time <= now() "
        + "limit 1 offset 1111111111111111111111";
    RootOperator operator = (RootOperator) parseDriver
        .parse(sqlStr, IoTDBDescriptor.getInstance().getConfig().getZoneID());
    // expected to throw SQLParserException: Out of range. OFFSET <OFFSETValue>: OFFSETValue should be Int32.
  }

  @Test(expected = ParseCancellationException.class)
  public void testOffsetNotPositive() {
    String sqlStr = "select * from root.vehicle.d1 where s1 < 20 and time <= now() limit 1 offset -1";
    RootOperator operator = (RootOperator) parseDriver
        .parse(sqlStr, IoTDBDescriptor.getInstance().getConfig().getZoneID());
    // expected to throw SQLParserException: OFFSET <OFFSETValue>: OFFSETValue should >= 0.
  }

  @Test(expected = SQLParserException.class)
  public void testSlimitOutOfRange() {
    String sqlStr = "select * from root.vehicle.d1 where s1 < 20 and time <= now() slimit 1111111111111111111111";
    RootOperator operator = (RootOperator) parseDriver
        .parse(sqlStr, IoTDBDescriptor.getInstance().getConfig().getZoneID());
    // expected to throw SQLParserException: Out of range. SLIMIT <SN>: SN should be Int32.
  }

  @Test(expected = SQLParserException.class)
  public void testSlimitNotPositive() {
    String sqlStr = "select * from root.vehicle.d1 where s1 < 20 and time <= now() slimit 0";
    RootOperator operator = (RootOperator) parseDriver
        .parse(sqlStr, IoTDBDescriptor.getInstance().getConfig().getZoneID());
    // expected to throw SQLParserException: SLIMIT <SN>: SN should be greater than 0.
  }

  @Test(expected = SQLParserException.class)
  public void testSoffsetOutOfRange() {
    String sqlStr = "select * from root.vehicle.d1 where s1 < 20 and time <= now() "
        + "slimit 1 soffset 1111111111111111111111";
    RootOperator operator = (RootOperator) parseDriver
        .parse(sqlStr, IoTDBDescriptor.getInstance().getConfig().getZoneID());
    // expected to throw SQLParserException: Out of range. SOFFSET <SOFFSETValue>: SOFFSETValue should be Int32.
  }

  @Test
  public void testSoffsetNotPositive() {
    String sqlStr = "select * from root.vehicle.d1 where s1 < 20 and time <= now() slimit 1 soffset 1";
    RootOperator operator = (RootOperator) parseDriver
        .parse(sqlStr, IoTDBDescriptor.getInstance().getConfig().getZoneID());
    Assert.assertEquals(1, ((QueryOperator) operator).getSeriesOffset());
    Assert.assertEquals(1, ((QueryOperator) operator).getSeriesLimit());
  }

  @Test(expected = LogicalOptimizeException.class)
  public void testSoffsetExceedColumnNum() throws QueryProcessException {
    String sqlStr = "select s1 from root.vehicle.d1 where s1 < 20 and time <= now() slimit 2 soffset 1";
    RootOperator operator = (RootOperator) parseDriver
        .parse(sqlStr, IoTDBDescriptor.getInstance().getConfig().getZoneID());
    IoTDB.metaManager.init();
    ConcatPathOptimizer concatPathOptimizer = new ConcatPathOptimizer();
    concatPathOptimizer.transform(operator);
    IoTDB.metaManager.clear();
    // expected to throw LogicalOptimizeException: SOFFSET <SOFFSETValue>: SOFFSETValue exceeds the range.
  }

  @Test
  public void testDeleteStorageGroup() throws IllegalPathException {
    String sqlStr = "delete storage group root.vehicle.d1";
    RootOperator operator = (RootOperator) parseDriver
        .parse(sqlStr, IoTDBDescriptor.getInstance().getConfig().getZoneID());
    Assert.assertEquals(DeleteStorageGroupOperator.class, operator.getClass());
    PartialPath path = new PartialPath("root.vehicle.d1");
    Assert.assertEquals(path, ((DeleteStorageGroupOperator) operator).getDeletePathList().get(0));
  }

  @Test
  public void testDisableAlign() {
    String sqlStr = "select * from root.vehicle disable align";
    RootOperator operator = (RootOperator) parseDriver
        .parse(sqlStr, IoTDBDescriptor.getInstance().getConfig().getZoneID());
    Assert.assertEquals(QueryOperator.class, operator.getClass());
    Assert.assertFalse(((QueryOperator) operator).isAlignByTime());
  }

  @Test
  public void testNotDisableAlign() {
    String sqlStr = "select * from root.vehicle";
    RootOperator operator = (RootOperator) parseDriver
        .parse(sqlStr, IoTDBDescriptor.getInstance().getConfig().getZoneID());
    Assert.assertEquals(QueryOperator.class, operator.getClass());
    Assert.assertTrue(((QueryOperator) operator).isAlignByTime());
  }

  @Test(expected = ParseCancellationException.class)
  public void testDisableAlignConflictAlignByDevice() {
    String sqlStr = "select * from root.vehicle disable align align by device";
    RootOperator operator = (RootOperator) parseDriver
        .parse(sqlStr, IoTDBDescriptor.getInstance().getConfig().getZoneID());
  }

  @Test
  public void testChineseCharacter() throws IllegalPathException {
    String sqlStr1 = "set storage group to root.一级";
    RootOperator operator = (RootOperator) parseDriver
        .parse(sqlStr1, IoTDBDescriptor.getInstance().getConfig().getZoneID());
    Assert.assertEquals(SetStorageGroupOperator.class, operator.getClass());
    Assert.assertEquals(new PartialPath("root.一级"), ((SetStorageGroupOperator) operator).getPath());

    String sqlStr2 = "select * from root.一级.设备1 limit 10 offset 20";
    operator = (RootOperator) parseDriver
        .parse(sqlStr2, IoTDBDescriptor.getInstance().getConfig().getZoneID());
    Assert.assertEquals(QueryOperator.class, operator.getClass());
    ArrayList<PartialPath> paths = new ArrayList<>();
    paths.add(new PartialPath("*"));
    Assert.assertEquals(paths, ((QueryOperator) operator).getSelectedPaths());
  }

  @Test
  public void testKeyWordSQL() {
<<<<<<< HEAD
    String sql = "delete from ROOT.CREATE.INSERT.UPDATE.DELETE.SELECT.SHOW.GRANT.INTO.SET.WHERE.FROM.TO.BY.DEVICE."
        + "CONFIGURATION.DESCRIBE.SLIMIT.LIMIT.UNLINK.OFFSET.SOFFSET.FILL.LINEAR.PREVIOUS.PREVIOUSUNTILLAST."
        + "METADATA.TIMESERIES.TIMESTAMP.PROPERTY.WITH.DATATYPE.COMPRESSOR.STORAGE.GROUP.LABEL.ADD."
        + "UPSERT.VALUES.NOW.LINK.INDEX.USING.ON.DROP.MERGE.LIST.USER.PRIVILEGES.ROLE.ALL.OF."
        + "ALTER.PASSWORD.REVOKE.LOAD.WATERMARK_EMBEDDING.UNSET.TTL.FLUSH.TASK.INFO.VERSION."
        + "REMOVE.MOVE.CHILD.PATHS.DEVICES.COUNT.NODES.LEVEL.MIN_TIME.MAX_TIME.MIN_VALUE.MAX_VALUE.AVG."
        + "FIRST_VALUE.SUM.LAST_VALUE.LAST.DISABLE.ALIGN.COMPRESSION.TIME.ATTRIBUTES.TAGS.RENAME.FULL.CLEAR.CACHE."
        + "SNAPSHOT.FOR.SCHEMA.TRACING.OFF where time>=1 and time < 3";

    Operator op = parseDriver.parse(sql, IoTDBDescriptor.getInstance().getConfig().getZoneID());
    Assert.assertEquals(DeleteDataOperator.class, op.getClass());
=======
    try {
      String sql =
          "delete from ROOT.CREATE.INSERT.UPDATE.DELETE.SELECT.SHOW.GRANT.INTO.SET.WHERE.FROM.TO.BY.DEVICE."
              + "CONFIGURATION.DESCRIBE.SLIMIT.LIMIT.UNLINK.OFFSET.SOFFSET.FILL.LINEAR.PREVIOUS.PREVIOUSUNTILLAST."
              + "METADATA.TIMESERIES.TIMESTAMP.PROPERTY.WITH.DATATYPE.COMPRESSOR.STORAGE.GROUP.LABEL.ADD."
              + "UPSERT.VALUES.NOW.LINK.INDEX.USING.ON.DROP.MERGE.LIST.USER.PRIVILEGES.ROLE.ALL.OF."
              + "ALTER.PASSWORD.REVOKE.LOAD.WATERMARK_EMBEDDING.UNSET.TTL.FLUSH.TASK.INFO.DYNAMIC.PARAMETER.VERSION."
              + "REMOVE.MOVE.CHILD.PATHS.DEVICES.COUNT.NODES.LEVEL.MIN_TIME.MAX_TIME.MIN_VALUE.MAX_VALUE.AVG."
              + "FIRST_VALUE.SUM.LAST_VALUE.LAST.DISABLE.ALIGN.COMPRESSION.TIME.ATTRIBUTES.TAGS.RENAME.FULL.CLEAR.CACHE."
              + "SNAPSHOT.FOR.SCHEMA.TRACING.OFF where time>=1 and time < 3";

      Operator op = parseDriver.parse(sql, IoTDBDescriptor.getInstance().getConfig().getZoneID());
      Assert.assertEquals(DeleteDataOperator.class, op.getClass());
    } catch (ParseCancellationException ignored) {

    }
>>>>>>> 13c246e6
  }

  @Test
  public void testRangeDelete() throws IllegalPathException {
    String sql1 = "delete from root.d1.s1 where time>=1 and time < 3";
    Operator op = parseDriver.parse(sql1, IoTDBDescriptor.getInstance().getConfig().getZoneID());
    Assert.assertEquals(DeleteDataOperator.class, op.getClass());
    ArrayList<PartialPath> paths = new ArrayList<>();
    paths.add(new PartialPath("root.d1.s1"));
    Assert.assertEquals(paths, ((DeleteDataOperator) op).getSelectedPaths());
    Assert.assertEquals(1, ((DeleteDataOperator) op).getStartTime());
    Assert.assertEquals(2, ((DeleteDataOperator) op).getEndTime());

    String sql2 = "delete from root.d1.s1 where time>=1";
    op = parseDriver.parse(sql2, IoTDBDescriptor.getInstance().getConfig().getZoneID());
    Assert.assertEquals(paths, ((DeleteDataOperator) op).getSelectedPaths());
    Assert.assertEquals(1, ((DeleteDataOperator) op).getStartTime());
    Assert.assertEquals(Long.MAX_VALUE, ((DeleteDataOperator) op).getEndTime());

    String sql3 = "delete from root.d1.s1 where time>1";
    op = parseDriver.parse(sql3, IoTDBDescriptor.getInstance().getConfig().getZoneID());
    Assert.assertEquals(paths, ((DeleteDataOperator) op).getSelectedPaths());
    Assert.assertEquals(2, ((DeleteDataOperator) op).getStartTime());
    Assert.assertEquals(Long.MAX_VALUE, ((DeleteDataOperator) op).getEndTime());

    String sql4 = "delete from root.d1.s1 where time <= 1";
    op = parseDriver.parse(sql4, IoTDBDescriptor.getInstance().getConfig().getZoneID());
    Assert.assertEquals(paths, ((DeleteDataOperator) op).getSelectedPaths());
    Assert.assertEquals(Long.MIN_VALUE, ((DeleteDataOperator) op).getStartTime());
    Assert.assertEquals(1, ((DeleteDataOperator) op).getEndTime());

    String sql5 = "delete from root.d1.s1 where time<1";
    op = parseDriver.parse(sql5, IoTDBDescriptor.getInstance().getConfig().getZoneID());
    Assert.assertEquals(paths, ((DeleteDataOperator) op).getSelectedPaths());
    Assert.assertEquals(Long.MIN_VALUE, ((DeleteDataOperator) op).getStartTime());
    Assert.assertEquals(0, ((DeleteDataOperator) op).getEndTime());

    String sql6 = "delete from root.d1.s1 where time = 3";
    op = parseDriver.parse(sql6, IoTDBDescriptor.getInstance().getConfig().getZoneID());
    Assert.assertEquals(paths, ((DeleteDataOperator) op).getSelectedPaths());
    Assert.assertEquals(3, ((DeleteDataOperator) op).getStartTime());
    Assert.assertEquals(3, ((DeleteDataOperator) op).getEndTime());

    String sql7 = "delete from root.d1.s1 where time > 5 and time >= 2";
    op = parseDriver.parse(sql7, IoTDBDescriptor.getInstance().getConfig().getZoneID());
    Assert.assertEquals(paths, ((DeleteDataOperator) op).getSelectedPaths());
    Assert.assertEquals(6, ((DeleteDataOperator) op).getStartTime());
    Assert.assertEquals(Long.MAX_VALUE, ((DeleteDataOperator) op).getEndTime());
  }

  @Test
  public void testErrorDeleteRange() {
    String sql = "delete from root.d1.s1 where time>=1 and time < 3 or time >1";
    String errorMsg = null;
    try {
      parseDriver.parse(sql, IoTDBDescriptor.getInstance().getConfig().getZoneID());
    } catch (SQLParserException e) {
      errorMsg = e.getMessage();
    }
    Assert.assertEquals(
        "For delete statement, where clause can only contain atomic expressions like : "
            + "time > XXX, time <= XXX, or two atomic expressions connected by 'AND'",
        errorMsg);

    sql = "delete from root.d1.s1 where time>=1 or time < 3";
    errorMsg = null;
    try {
      parseDriver.parse(sql, IoTDBDescriptor.getInstance().getConfig().getZoneID());
    } catch (SQLParserException e) {
      errorMsg = e.getMessage();
    }
    Assert.assertEquals(
        "For delete statement, where clause can only contain atomic expressions like : "
            + "time > XXX, time <= XXX, or two atomic expressions connected by 'AND'",
        errorMsg);

    String sql7 = "delete from root.d1.s1 where time = 1 and time < -1";
    errorMsg = null;
    try {
      parseDriver.parse(sql7, IoTDBDescriptor.getInstance().getConfig().getZoneID());
    } catch (RuntimeException e) {
      errorMsg = e.getMessage();
    }
    Assert.assertEquals(errorMsg, "Invalid delete range: [1, -2]");

    sql = "delete from root.d1.s1 where time > 5 and time <= 0";
    errorMsg = null;
    try {
      parseDriver.parse(sql, IoTDBDescriptor.getInstance().getConfig().getZoneID());
    } catch (SQLParserException e) {
      errorMsg = e.getMessage();
    }
    Assert.assertEquals("Invalid delete range: [6, 0]", errorMsg);
  }
}<|MERGE_RESOLUTION|>--- conflicted
+++ resolved
@@ -241,26 +241,13 @@
 
   @Test
   public void testKeyWordSQL() {
-<<<<<<< HEAD
-    String sql = "delete from ROOT.CREATE.INSERT.UPDATE.DELETE.SELECT.SHOW.GRANT.INTO.SET.WHERE.FROM.TO.BY.DEVICE."
-        + "CONFIGURATION.DESCRIBE.SLIMIT.LIMIT.UNLINK.OFFSET.SOFFSET.FILL.LINEAR.PREVIOUS.PREVIOUSUNTILLAST."
-        + "METADATA.TIMESERIES.TIMESTAMP.PROPERTY.WITH.DATATYPE.COMPRESSOR.STORAGE.GROUP.LABEL.ADD."
-        + "UPSERT.VALUES.NOW.LINK.INDEX.USING.ON.DROP.MERGE.LIST.USER.PRIVILEGES.ROLE.ALL.OF."
-        + "ALTER.PASSWORD.REVOKE.LOAD.WATERMARK_EMBEDDING.UNSET.TTL.FLUSH.TASK.INFO.VERSION."
-        + "REMOVE.MOVE.CHILD.PATHS.DEVICES.COUNT.NODES.LEVEL.MIN_TIME.MAX_TIME.MIN_VALUE.MAX_VALUE.AVG."
-        + "FIRST_VALUE.SUM.LAST_VALUE.LAST.DISABLE.ALIGN.COMPRESSION.TIME.ATTRIBUTES.TAGS.RENAME.FULL.CLEAR.CACHE."
-        + "SNAPSHOT.FOR.SCHEMA.TRACING.OFF where time>=1 and time < 3";
-
-    Operator op = parseDriver.parse(sql, IoTDBDescriptor.getInstance().getConfig().getZoneID());
-    Assert.assertEquals(DeleteDataOperator.class, op.getClass());
-=======
     try {
       String sql =
           "delete from ROOT.CREATE.INSERT.UPDATE.DELETE.SELECT.SHOW.GRANT.INTO.SET.WHERE.FROM.TO.BY.DEVICE."
               + "CONFIGURATION.DESCRIBE.SLIMIT.LIMIT.UNLINK.OFFSET.SOFFSET.FILL.LINEAR.PREVIOUS.PREVIOUSUNTILLAST."
               + "METADATA.TIMESERIES.TIMESTAMP.PROPERTY.WITH.DATATYPE.COMPRESSOR.STORAGE.GROUP.LABEL.ADD."
               + "UPSERT.VALUES.NOW.LINK.INDEX.USING.ON.DROP.MERGE.LIST.USER.PRIVILEGES.ROLE.ALL.OF."
-              + "ALTER.PASSWORD.REVOKE.LOAD.WATERMARK_EMBEDDING.UNSET.TTL.FLUSH.TASK.INFO.DYNAMIC.PARAMETER.VERSION."
+              + "ALTER.PASSWORD.REVOKE.LOAD.WATERMARK_EMBEDDING.UNSET.TTL.FLUSH.TASK.INFO.VERSION."
               + "REMOVE.MOVE.CHILD.PATHS.DEVICES.COUNT.NODES.LEVEL.MIN_TIME.MAX_TIME.MIN_VALUE.MAX_VALUE.AVG."
               + "FIRST_VALUE.SUM.LAST_VALUE.LAST.DISABLE.ALIGN.COMPRESSION.TIME.ATTRIBUTES.TAGS.RENAME.FULL.CLEAR.CACHE."
               + "SNAPSHOT.FOR.SCHEMA.TRACING.OFF where time>=1 and time < 3";
@@ -268,9 +255,7 @@
       Operator op = parseDriver.parse(sql, IoTDBDescriptor.getInstance().getConfig().getZoneID());
       Assert.assertEquals(DeleteDataOperator.class, op.getClass());
     } catch (ParseCancellationException ignored) {
-
-    }
->>>>>>> 13c246e6
+    }
   }
 
   @Test
