--- conflicted
+++ resolved
@@ -112,7 +112,6 @@
     this.end = end;
   }
 
-<<<<<<< HEAD
   public List<Integer> getRange() {
     return range;
   }
@@ -121,8 +120,6 @@
     this.range = range;
   }
 
-=======
->>>>>>> 0c8c7009
   @Override
   public List<Path> getPaths() {
     if (paths != null) {
@@ -158,7 +155,6 @@
       stream.writeShort(dataType.serialize());
     }
 
-<<<<<<< HEAD
     if (isExecuting) {
       stream.writeInt(end - start);
     } else {
@@ -174,13 +170,6 @@
         for (long time : times) {
           stream.writeLong(time);
         }
-=======
-    stream.writeInt(end - start);
-
-    if (timeBuffer == null) {
-      for (int i = start; i < end; i++) {
-        stream.writeLong(times[i]);
->>>>>>> 0c8c7009
       }
     } else {
       stream.write(timeBuffer.array());
@@ -195,10 +184,6 @@
     }
   }
 
-<<<<<<< HEAD
-
-=======
->>>>>>> 0c8c7009
   @Override
   public void serialize(ByteBuffer buffer) {
     int type = PhysicalPlanType.BATCHINSERT.ordinal();
@@ -313,69 +298,42 @@
 
   private void serializeColumn(TSDataType dataType, Object column, DataOutputStream outputStream,
       int start, int end) throws IOException {
-<<<<<<< HEAD
     int curStart = isExecuting ? start : 0;
     int curEnd = isExecuting ? end : rowCount;
     switch (dataType) {
       case INT32:
         int[] intValues = (int[]) column;
         for (int j = curStart; j < curEnd; j++) {
-=======
-    switch (dataType) {
-      case INT32:
-        int[] intValues = (int[]) column;
-        for (int j = start; j < end; j++) {
->>>>>>> 0c8c7009
           outputStream.writeInt(intValues[j]);
         }
         break;
       case INT64:
         long[] longValues = (long[]) column;
-<<<<<<< HEAD
-        for (int j = curStart; j < curEnd; j++) {
-=======
-        for (int j = start; j < end; j++) {
->>>>>>> 0c8c7009
+        for (int j = curStart; j < curEnd; j++) {
           outputStream.writeLong(longValues[j]);
         }
         break;
       case FLOAT:
         float[] floatValues = (float[]) column;
-<<<<<<< HEAD
-        for (int j = curStart; j < curEnd; j++) {
-=======
-        for (int j = start; j < end; j++) {
->>>>>>> 0c8c7009
+        for (int j = curStart; j < curEnd; j++) {
           outputStream.writeFloat(floatValues[j]);
         }
         break;
       case DOUBLE:
         double[] doubleValues = (double[]) column;
-<<<<<<< HEAD
-        for (int j = curStart; j < curEnd; j++) {
-=======
-        for (int j = start; j < end; j++) {
->>>>>>> 0c8c7009
+        for (int j = curStart; j < curEnd; j++) {
           outputStream.writeDouble(doubleValues[j]);
         }
         break;
       case BOOLEAN:
         boolean[] boolValues = (boolean[]) column;
-<<<<<<< HEAD
-        for (int j = curStart; j < curEnd; j++) {
-=======
-        for (int j = start; j < end; j++) {
->>>>>>> 0c8c7009
+        for (int j = curStart; j < curEnd; j++) {
           outputStream.writeByte(BytesUtils.boolToByte(boolValues[j]));
         }
         break;
       case TEXT:
         Binary[] binaryValues = (Binary[]) column;
-<<<<<<< HEAD
-        for (int j = curStart; j < curEnd; j++) {
-=======
-        for (int j = start; j < end; j++) {
->>>>>>> 0c8c7009
+        for (int j = curStart; j < curEnd; j++) {
           outputStream.writeInt(binaryValues[j].getLength());
           outputStream.write(binaryValues[j].getValues());
         }
@@ -555,7 +513,6 @@
     this.rowCount = size;
   }
 
-<<<<<<< HEAD
   @Override
   public String toString() {
     return "InsertTabletPlan {" +
@@ -569,7 +526,7 @@
         ", end:" + end +
         '}';
   }
-=======
+
   /**
    * @param index failed measurement index
    */
@@ -591,5 +548,4 @@
     return failedMeasurements == null ? 0 : failedMeasurements.size();
   }
 
->>>>>>> 0c8c7009
 }