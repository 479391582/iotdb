--- conflicted
+++ resolved
@@ -114,47 +114,7 @@
       if (password == null) {
         password = reader.readLine("please input your password:", '\0');
       }
-<<<<<<< HEAD
-
       receiveCommands(reader);
-
-=======
-      try{
-        IoTDBConnection connection = (IoTDBConnection) DriverManager.getConnection(Config.IOTDB_URL_PREFIX + host + ":" + port + "/", username, password);
-        properties = connection.getServerProperties();
-        AGGREGRATE_TIME_LIST.addAll(properties.getSupportedTimeAggregationOperations());
-        displayLogo(properties.getVersion());
-        System.out.println(IOTDB_CLI_PREFIX + "> login successfully");
-        while (true) {
-          s = reader.readLine(IOTDB_CLI_PREFIX + "> ", null);
-          if (s != null) {
-            String[] cmds = s.trim().split(";");
-            for (int i = 0; i < cmds.length && !isQuit; i++) {
-              String cmd = cmds[i];
-              if (cmd != null && !"".equals(cmd.trim())) {
-                OperationResult result = handleInputCmd(cmd, connection);
-                switch (result) {
-                  case STOP_OPER:
-                  case CONTINUE_OPER:
-                    continue;
-                  default:
-                    break;
-                }
-              }
-            }
-          }
-          if(isQuit) {
-            break;
-          }
-        }
-        connection.close();
-        System.out.println(String.format("%s> exit normally.", IOTDB_CLI_PREFIX));
-      } catch (SQLException e) {
-        System.out.println(String
-            .format("%s> %s Host is %s, port is %s.", IOTDB_CLI_PREFIX, e.getMessage(), host,
-                port));
-      }
->>>>>>> a1e3a303
     } catch (ArgsErrorException e) {
       println(IOTDB_CLI_PREFIX + "> input params error because" + e.getMessage());
       handleException(e);
@@ -197,7 +157,7 @@
       if (cmd != null && !"".equals(cmd.trim())) {
         OperationResult result = handleInputCmd(cmd, connection);
         switch (result) {
-          case RETURN_OPER:
+          case STOP_OPER:
             return false;
           case CONTINUE_OPER:
             continue;
