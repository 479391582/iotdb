--- conflicted
+++ resolved
@@ -40,7 +40,6 @@
 import org.apache.iotdb.tsfile.read.expression.impl.GlobalTimeExpression;
 import org.apache.iotdb.tsfile.read.expression.util.ExpressionOptimizer;
 import org.apache.iotdb.tsfile.read.filter.GroupByFilter;
-import org.apache.iotdb.tsfile.read.filter.factory.FilterType;
 import org.apache.iotdb.tsfile.read.query.dataset.QueryDataSet;
 import org.apache.iotdb.tsfile.utils.Pair;
 
@@ -128,17 +127,12 @@
         .optimize(expression, selectedSeries);
     if (optimizedExpression.getType() == ExpressionType.GLOBAL_TIME) {
       GroupByWithoutValueFilterDataSet groupByEngine = new GroupByWithoutValueFilterDataSet(
-<<<<<<< HEAD
-          nextJobId, selectedSeries, unit, slidingStep, startTime, endTime);
+      queryId, selectedSeries, unit, slidingStep, startTime, endTime);
       try {
         groupByEngine.initGroupBy(context, aggres, optimizedExpression);
       } catch (MetadataException e) {
         throw new QueryProcessException(e);
       }
-=======
-          queryId, selectedSeries, unit, slidingStep, startTime, endTime);
-      groupByEngine.initGroupBy(context, aggres, optimizedExpression);
->>>>>>> be5bcfbe
       return groupByEngine;
     } else {
       GroupByWithValueFilterDataSet groupByEngine = new GroupByWithValueFilterDataSet(
