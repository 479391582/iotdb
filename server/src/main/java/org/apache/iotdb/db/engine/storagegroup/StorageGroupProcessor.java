--- conflicted
+++ resolved
@@ -18,14 +18,6 @@
  */
 package org.apache.iotdb.db.engine.storagegroup;
 
-<<<<<<< HEAD
-import static org.apache.iotdb.db.engine.merge.task.MergeTask.MERGE_SUFFIX;
-import static org.apache.iotdb.db.engine.storagegroup.TsFileResource.TEMP_SUFFIX;
-import static org.apache.iotdb.tsfile.common.constant.TsFileConstant.TSFILE_SUFFIX;
-
-import java.io.File;
-import java.io.IOException;
-=======
 import static org.apache.iotdb.db.conf.IoTDBConstant.FILE_NAME_SEPARATOR;
 import static org.apache.iotdb.db.engine.merge.task.MergeTask.MERGE_SUFFIX;
 import static org.apache.iotdb.db.engine.storagegroup.TsFileResource.TEMP_SUFFIX;
@@ -36,7 +28,6 @@
 import java.io.File;
 import java.io.IOException;
 import java.nio.file.Files;
->>>>>>> 67d33bec
 import java.util.ArrayList;
 import java.util.Arrays;
 import java.util.Collection;
@@ -111,10 +102,6 @@
 import org.slf4j.Logger;
 import org.slf4j.LoggerFactory;
 
-<<<<<<< HEAD
-=======
-
->>>>>>> 67d33bec
 /**
  * For sequence data, a StorageGroupProcessor has some TsFileProcessors, in which there is only one
  * TsFileProcessor in the working status. <br/>
@@ -1394,22 +1381,9 @@
         if (tsFileResource.isClosed()) {
           tsfileResourcesForQuery.add(tsFileResource);
         } else {
-<<<<<<< HEAD
-          // left: in-memory data, right: meta of disk data
-          Pair<List<ReadOnlyMemChunk>, List<ChunkMetadata>> pair =
-              tsFileResource.getUnsealedFileProcessor()
-                  .query(deviceId, measurementId, schema.getType(), schema.getEncodingType(),
-                      schema.getProps(), context);
-
-          tsfileResourcesForQuery.add(new TsFileResource(tsFileResource.getFile(),
-              tsFileResource.getDeviceToIndexMap(),
-              tsFileResource.getStartTimes(), tsFileResource.getEndTimes(), pair.left,
-              pair.right));
-=======
           tsFileResource.getUnsealedFileProcessor()
               .query(deviceId, measurementId, schema.getType(), schema.getEncodingType(),
                   schema.getProps(), context, tsfileResourcesForQuery);
->>>>>>> 67d33bec
         }
       } catch (IOException e) {
         throw new MetadataException(e);
