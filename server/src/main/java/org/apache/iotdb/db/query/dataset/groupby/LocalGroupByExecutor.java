/*
 * Licensed to the Apache Software Foundation (ASF) under one
 * or more contributor license agreements.  See the NOTICE file
 * distributed with this work for additional information
 * regarding copyright ownership.  The ASF licenses this file
 * to you under the Apache License, Version 2.0 (the
 * "License"); you may not use this file except in compliance
 * with the License.  You may obtain a copy of the License at
 *
 *     http://www.apache.org/licenses/LICENSE-2.0
 *
 * Unless required by applicable law or agreed to in writing,
 * software distributed under the License is distributed on an
 * "AS IS" BASIS, WITHOUT WARRANTIES OR CONDITIONS OF ANY
 * KIND, either express or implied.  See the License for the
 * specific language governing permissions and limitations
 * under the License.
 */

package org.apache.iotdb.db.query.dataset.groupby;

import org.apache.iotdb.db.engine.querycontext.QueryDataSource;
import org.apache.iotdb.db.exception.StorageEngineException;
import org.apache.iotdb.db.exception.query.QueryProcessException;
import org.apache.iotdb.db.query.aggregation.AggregateResult;
import org.apache.iotdb.db.query.context.QueryContext;
import org.apache.iotdb.db.query.control.QueryResourceManager;
import org.apache.iotdb.db.query.filter.TsFileFilter;
import org.apache.iotdb.db.query.reader.series.IAggregateReader;
import org.apache.iotdb.db.query.reader.series.SeriesAggregateReader;
import org.apache.iotdb.tsfile.file.metadata.enums.TSDataType;
import org.apache.iotdb.tsfile.file.metadata.statistics.Statistics;
import org.apache.iotdb.tsfile.read.common.BatchData;
import org.apache.iotdb.tsfile.read.common.Path;
import org.apache.iotdb.tsfile.read.common.TimeRange;
import org.apache.iotdb.tsfile.read.filter.basic.Filter;

import java.io.IOException;
import java.util.ArrayList;
import java.util.List;
import java.util.Set;

public class LocalGroupByExecutor implements GroupByExecutor {

  private IAggregateReader reader;
  private BatchData preCachedData;

  // Aggregate result buffer of this path
  private List<AggregateResult> results = new ArrayList<>();
  private TimeRange timeRange;

<<<<<<< HEAD
  private QueryDataSource queryDataSource;

  public LocalGroupByExecutor(Path path, TSDataType dataType, QueryContext context, Filter timeFilter,
      TsFileFilter fileFilter)
      throws StorageEngineException {
   queryDataSource = QueryResourceManager.getInstance()
=======
  public LocalGroupByExecutor(Path path, Set<String> allSensors, TSDataType dataType, QueryContext context, Filter timeFilter,
                              TsFileFilter fileFilter)
      throws StorageEngineException, QueryProcessException {
    QueryDataSource queryDataSource = QueryResourceManager.getInstance()
>>>>>>> 8592180b
        .getQueryDataSource(path, context, timeFilter);
    // update filter by TTL
    timeFilter = queryDataSource.updateFilterUsingTTL(timeFilter);
    this.reader = new SeriesAggregateReader(path, allSensors, dataType, context, queryDataSource, timeFilter,
        null, fileFilter);
    this.preCachedData = null;
    timeRange = new TimeRange(Long.MIN_VALUE, Long.MAX_VALUE);
  }

  public boolean isEmpty() {
    return queryDataSource.getSeqResources().isEmpty() && queryDataSource.getUnseqResources().isEmpty();
  }

  @Override
  public void addAggregateResult(AggregateResult aggrResult) {
    results.add(aggrResult);
  }

  private boolean isEndCalc() {
    for (AggregateResult result : results) {
      if (!result.isCalculatedAggregationResult()) {
        return false;
      }
    }
    return true;
  }

  private boolean calcFromCacheData(long curStartTime, long curEndTime) throws IOException {
    calcFromBatch(preCachedData, curStartTime, curEndTime);
    // The result is calculated from the cache
    return (preCachedData != null && preCachedData.getMaxTimestamp() >= curEndTime)
        || isEndCalc();
  }

  private void calcFromBatch(BatchData batchData, long curStartTime, long curEndTime) throws IOException {
    // is error data
    if (batchData == null
        || !batchData.hasCurrent()
        || batchData.getMaxTimestamp() < curStartTime
        || batchData.currentTime() >= curEndTime) {
      return;
    }

    for (AggregateResult result : results) {
      //current agg method has been calculated
      if (result.isCalculatedAggregationResult()) {
        continue;
      }
      //lazy reset batch data for calculation
      batchData.resetBatchData();
      //skip points that cannot be calculated
      while (batchData.currentTime() < curStartTime && batchData.hasCurrent()) {
        batchData.next();
      }
      if (batchData.hasCurrent()) {
        result.updateResultFromPageData(batchData, curEndTime);
      }
    }
    //can calc for next interval
    if (batchData.getMaxTimestamp() >= curEndTime) {
      preCachedData = batchData;
    }
  }

  private void calcFromStatistics(Statistics pageStatistics)
      throws QueryProcessException {
    for (AggregateResult result : results) {
      //cacl is compile
      if (result.isCalculatedAggregationResult()) {
        continue;
      }
      result.updateResultFromStatistics(pageStatistics);
    }
  }

  @Override
  public List<AggregateResult> calcResult(long curStartTime, long curEndTime)
      throws IOException, QueryProcessException {

    // clear result cache
    for (AggregateResult result : results) {
      result.reset();
    }

    timeRange.set(curStartTime, curEndTime - 1);
    if (calcFromCacheData(curStartTime, curEndTime)) {
      return results;
    }

    //read page data firstly
    if (readAndCalcFromPage(curStartTime, curEndTime)) {
      return results;
    }

    // read from file first
    while (reader.hasNextFile()) {
      Statistics fileStatistics = reader.currentFileStatistics();
      if (fileStatistics.getStartTime() >= curEndTime) {
        return results;
      }
      // calc from fileMetaData
      if (reader.canUseCurrentFileStatistics()
          && timeRange.contains(fileStatistics.getStartTime(), fileStatistics.getEndTime())) {
        calcFromStatistics(fileStatistics);
        reader.skipCurrentFile();
        continue;
      }

      //read chunk
      while (reader.hasNextChunk()) {
        Statistics chunkStatistics = reader.currentChunkStatistics();
        if (chunkStatistics.getStartTime() >= curEndTime) {
          return results;
        }
        //calc from chunkMetaData
        if (reader.canUseCurrentChunkStatistics()
                && timeRange.contains(chunkStatistics.getStartTime(), chunkStatistics.getEndTime())) {
          calcFromStatistics(chunkStatistics);
          reader.skipCurrentChunk();
          continue;
        }
        if (readAndCalcFromPage(curStartTime, curEndTime)) {
          return results;
        }
      }
    }

    return results;
  }

  private boolean readAndCalcFromPage(long curStartTime, long curEndTime) throws IOException,
      QueryProcessException {
    while (reader.hasNextPage()) {
      Statistics pageStatistics = reader.currentPageStatistics();
      //must be non overlapped page
      if (pageStatistics != null) {
        //current page max than time range
        if (pageStatistics.getStartTime() >= curEndTime) {
          return true;
        }
        //can use pageHeader
        if (reader.canUseCurrentPageStatistics()
            && timeRange.contains(pageStatistics.getStartTime(), pageStatistics.getEndTime())) {
          calcFromStatistics(pageStatistics);
          reader.skipCurrentPage();
          if (isEndCalc()) {
            return true;
          }
          continue;
        }
      }
      // calc from page data
      BatchData batchData = reader.nextPage();
      if (batchData == null || !batchData.hasCurrent()) {
        continue;
      }
      // stop calc and cached current batchData
      if (batchData.currentTime() >= curEndTime) {
        preCachedData = batchData;
        return true;
      }

      calcFromBatch(batchData, curStartTime, curEndTime);
      if (isEndCalc() || batchData.currentTime() >= curEndTime) {
        return true;
      }
    }
    return false;
  }
}<|MERGE_RESOLUTION|>--- conflicted
+++ resolved
@@ -49,19 +49,13 @@
   private List<AggregateResult> results = new ArrayList<>();
   private TimeRange timeRange;
 
-<<<<<<< HEAD
+
   private QueryDataSource queryDataSource;
 
-  public LocalGroupByExecutor(Path path, TSDataType dataType, QueryContext context, Filter timeFilter,
-      TsFileFilter fileFilter)
-      throws StorageEngineException {
-   queryDataSource = QueryResourceManager.getInstance()
-=======
   public LocalGroupByExecutor(Path path, Set<String> allSensors, TSDataType dataType, QueryContext context, Filter timeFilter,
                               TsFileFilter fileFilter)
       throws StorageEngineException, QueryProcessException {
-    QueryDataSource queryDataSource = QueryResourceManager.getInstance()
->>>>>>> 8592180b
+    queryDataSource = QueryResourceManager.getInstance()
         .getQueryDataSource(path, context, timeFilter);
     // update filter by TTL
     timeFilter = queryDataSource.updateFilterUsingTTL(timeFilter);
