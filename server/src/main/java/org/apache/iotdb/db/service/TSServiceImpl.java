/*
 * Licensed to the Apache Software Foundation (ASF) under one
 * or more contributor license agreements.  See the NOTICE file
 * distributed with this work for additional information
 * regarding copyright ownership.  The ASF licenses this file
 * to you under the Apache License, Version 2.0 (the
 * "License"); you may not use this file except in compliance
 * with the License.  You may obtain a copy of the License at
 *
 *     http://www.apache.org/licenses/LICENSE-2.0
 *
 * Unless required by applicable law or agreed to in writing,
 * software distributed under the License is distributed on an
 * "AS IS" BASIS, WITHOUT WARRANTIES OR CONDITIONS OF ANY
 * KIND, either express or implied.  See the License for the
 * specific language governing permissions and limitations
 * under the License.
 */
package org.apache.iotdb.db.service;

import java.io.IOException;
import java.nio.ByteBuffer;
import java.sql.SQLException;
import java.time.ZoneId;
import java.util.ArrayList;
import java.util.Arrays;
import java.util.Collections;
import java.util.HashMap;
import java.util.HashSet;
import java.util.LinkedHashSet;
import java.util.List;
import java.util.Map;
import java.util.Set;
import java.util.Vector;
import java.util.concurrent.ConcurrentHashMap;
import java.util.concurrent.atomic.AtomicLong;
import org.antlr.v4.runtime.misc.ParseCancellationException;
import org.apache.iotdb.db.auth.AuthException;
import org.apache.iotdb.db.auth.AuthorityChecker;
import org.apache.iotdb.db.auth.authorizer.IAuthorizer;
import org.apache.iotdb.db.auth.authorizer.LocalFileAuthorizer;
import org.apache.iotdb.db.conf.IoTDBConfig;
import org.apache.iotdb.db.conf.IoTDBConstant;
import org.apache.iotdb.db.conf.IoTDBDescriptor;
import org.apache.iotdb.db.cost.statistic.Measurement;
import org.apache.iotdb.db.cost.statistic.Operation;
import org.apache.iotdb.db.engine.StorageEngine;
import org.apache.iotdb.db.exception.QueryInBatchStatementException;
import org.apache.iotdb.db.exception.StorageEngineException;
import org.apache.iotdb.db.exception.metadata.MetadataException;
import org.apache.iotdb.db.exception.metadata.StorageGroupNotSetException;
import org.apache.iotdb.db.exception.query.QueryProcessException;
import org.apache.iotdb.db.exception.runtime.SQLParserException;
import org.apache.iotdb.db.metadata.MManager;
import org.apache.iotdb.db.metrics.server.SqlArgument;
import org.apache.iotdb.db.qp.Planner;
import org.apache.iotdb.db.qp.constant.SQLConstant;
import org.apache.iotdb.db.qp.executor.IPlanExecutor;
import org.apache.iotdb.db.qp.executor.PlanExecutor;
import org.apache.iotdb.db.qp.logical.Operator.OperatorType;
import org.apache.iotdb.db.qp.physical.PhysicalPlan;
import org.apache.iotdb.db.qp.physical.crud.AlignByDevicePlan;
import org.apache.iotdb.db.qp.physical.crud.AlignByDevicePlan.MeasurementType;
import org.apache.iotdb.db.qp.physical.crud.BatchInsertPlan;
import org.apache.iotdb.db.qp.physical.crud.DeletePlan;
import org.apache.iotdb.db.qp.physical.crud.InsertPlan;
import org.apache.iotdb.db.qp.physical.crud.LastQueryPlan;
import org.apache.iotdb.db.qp.physical.crud.QueryPlan;
import org.apache.iotdb.db.qp.physical.sys.AuthorPlan;
import org.apache.iotdb.db.qp.physical.sys.CreateTimeSeriesPlan;
import org.apache.iotdb.db.qp.physical.sys.DeleteStorageGroupPlan;
import org.apache.iotdb.db.qp.physical.sys.DeleteTimeSeriesPlan;
import org.apache.iotdb.db.qp.physical.sys.SetStorageGroupPlan;
import org.apache.iotdb.db.qp.physical.sys.ShowPlan;
import org.apache.iotdb.db.query.context.QueryContext;
import org.apache.iotdb.db.query.control.QueryResourceManager;
import org.apache.iotdb.db.query.dataset.NonAlignEngineDataSet;
import org.apache.iotdb.db.query.dataset.RawQueryDataSetWithoutValueFilter;
import org.apache.iotdb.db.tools.watermark.GroupedLSBWatermarkEncoder;
import org.apache.iotdb.db.tools.watermark.WatermarkEncoder;
import org.apache.iotdb.db.utils.QueryDataSetUtils;
import org.apache.iotdb.db.utils.SchemaUtils;
import org.apache.iotdb.rpc.RpcUtils;
import org.apache.iotdb.rpc.TSStatusCode;
import org.apache.iotdb.service.rpc.thrift.ServerProperties;
import org.apache.iotdb.service.rpc.thrift.TSBatchInsertionReq;
import org.apache.iotdb.service.rpc.thrift.TSCancelOperationReq;
import org.apache.iotdb.service.rpc.thrift.TSCloseOperationReq;
import org.apache.iotdb.service.rpc.thrift.TSCloseSessionReq;
import org.apache.iotdb.service.rpc.thrift.TSCreateTimeseriesReq;
import org.apache.iotdb.service.rpc.thrift.TSDeleteDataReq;
import org.apache.iotdb.service.rpc.thrift.TSExecuteBatchStatementReq;
import org.apache.iotdb.service.rpc.thrift.TSExecuteBatchStatementResp;
import org.apache.iotdb.service.rpc.thrift.TSExecuteStatementReq;
import org.apache.iotdb.service.rpc.thrift.TSExecuteStatementResp;
import org.apache.iotdb.service.rpc.thrift.TSFetchMetadataReq;
import org.apache.iotdb.service.rpc.thrift.TSFetchMetadataResp;
import org.apache.iotdb.service.rpc.thrift.TSFetchResultsReq;
import org.apache.iotdb.service.rpc.thrift.TSFetchResultsResp;
import org.apache.iotdb.service.rpc.thrift.TSGetTimeZoneResp;
import org.apache.iotdb.service.rpc.thrift.TSIService;
import org.apache.iotdb.service.rpc.thrift.TSInsertInBatchReq;
import org.apache.iotdb.service.rpc.thrift.TSInsertReq;
import org.apache.iotdb.service.rpc.thrift.TSOpenSessionReq;
import org.apache.iotdb.service.rpc.thrift.TSOpenSessionResp;
import org.apache.iotdb.service.rpc.thrift.TSProtocolVersion;
import org.apache.iotdb.service.rpc.thrift.TSQueryDataSet;
import org.apache.iotdb.service.rpc.thrift.TSQueryNonAlignDataSet;
import org.apache.iotdb.service.rpc.thrift.TSSetTimeZoneReq;
import org.apache.iotdb.service.rpc.thrift.TSStatus;
import org.apache.iotdb.tsfile.exception.filter.QueryFilterOptimizationException;
import org.apache.iotdb.tsfile.exception.write.UnSupportedDataTypeException;
import org.apache.iotdb.tsfile.file.metadata.enums.CompressionType;
import org.apache.iotdb.tsfile.file.metadata.enums.TSDataType;
import org.apache.iotdb.tsfile.file.metadata.enums.TSEncoding;
import org.apache.iotdb.tsfile.read.common.Path;
import org.apache.iotdb.tsfile.read.query.dataset.QueryDataSet;
import org.apache.thrift.TException;
import org.apache.thrift.server.ServerContext;
import org.slf4j.Logger;
import org.slf4j.LoggerFactory;


/**
 * Thrift RPC implementation at server side.
 */
public class TSServiceImpl implements TSIService.Iface, ServerContext {

  private static final Logger logger = LoggerFactory.getLogger(TSServiceImpl.class);
  private static final String INFO_NOT_LOGIN = "{}: Not login.";
  private static final int MAX_SIZE =
      IoTDBDescriptor.getInstance().getConfig().getQueryCacheSizeInMetric();
  private static final int DELETE_SIZE = 50;
  private static final String ERROR_PARSING_SQL =
      "meet error while parsing SQL to physical plan: {}";
  public static Vector<SqlArgument> sqlArgumentsList = new Vector<>();

  protected Planner processor;
  protected IPlanExecutor executor;

  // Record the username for every rpc connection (session).
  private Map<Long, String> sessionIdUsernameMap = new ConcurrentHashMap<>();
  private Map<Long, ZoneId> sessionIdZoneIdMap = new ConcurrentHashMap<>();

  // The sessionId is unique in one IoTDB instance.
  private AtomicLong sessionIdGenerator = new AtomicLong();
  // The statementId is unique in one IoTDB instance.
  private AtomicLong statementIdGenerator = new AtomicLong();

  // (sessionId -> Set(statementId))
  private Map<Long, Set<Long>> sessionId2StatementId = new ConcurrentHashMap<>();
  // (statementId -> Set(queryId))
  private Map<Long, Set<Long>> statementId2QueryId = new ConcurrentHashMap<>();

  // (queryId -> QueryDataSet)
  private Map<Long, QueryDataSet> queryId2DataSet = new ConcurrentHashMap<>();

  private IoTDBConfig config = IoTDBDescriptor.getInstance().getConfig();

  // When the client abnormally exits, we can still know who to disconnect
  private ThreadLocal<Long> currSessionId = new ThreadLocal<>();

  public TSServiceImpl() throws QueryProcessException {
    processor = new Planner();
    executor = new PlanExecutor();
  }

  @Override
  public TSOpenSessionResp openSession(TSOpenSessionReq req) throws TException {
    logger.info(
        "{}: receive open session request from username {}",
        IoTDBConstant.GLOBAL_DB_NAME,
        req.getUsername());

    boolean status;
    IAuthorizer authorizer;
    try {
      authorizer = LocalFileAuthorizer.getInstance();
    } catch (AuthException e) {
      throw new TException(e);
    }
    try {
      status = authorizer.login(req.getUsername(), req.getPassword());
    } catch (AuthException e) {
      logger.info("meet error while logging in.", e);
      status = false;
    }

    TSStatus tsStatus;
    long sessionId = -1;
    if (status) {
      //check the version compatibility
      boolean compatible = checkCompatibility(req.getClient_protocol());
      if (!compatible) {
        tsStatus = RpcUtils.getStatus(TSStatusCode.INCOMPATIBLE_VERSION,
            "The version is incompatible, please upgrade to " + IoTDBConstant.VERSION);
        TSOpenSessionResp resp = new TSOpenSessionResp(tsStatus,
            TSProtocolVersion.IOTDB_SERVICE_PROTOCOL_V2);
        resp.setSessionId(sessionId);
        return resp;
      }

      tsStatus = RpcUtils.getStatus(TSStatusCode.SUCCESS_STATUS, "Login successfully");
      sessionId = sessionIdGenerator.incrementAndGet();
      sessionIdUsernameMap.put(sessionId, req.getUsername());
      sessionIdZoneIdMap.put(sessionId, config.getZoneID());
      currSessionId.set(sessionId);
    } else {
      tsStatus = RpcUtils.getStatus(TSStatusCode.WRONG_LOGIN_PASSWORD_ERROR);
    }
    TSOpenSessionResp resp = new TSOpenSessionResp(tsStatus,
        TSProtocolVersion.IOTDB_SERVICE_PROTOCOL_V2);
    resp.setSessionId(sessionId);
    logger.info(
        "{}: Login status: {}. User : {}", IoTDBConstant.GLOBAL_DB_NAME, tsStatus.message,
        req.getUsername());

    return resp;
  }

  private boolean checkCompatibility(TSProtocolVersion version) {
    return version.equals(TSProtocolVersion.IOTDB_SERVICE_PROTOCOL_V2);
  }

  @Override
  public TSStatus closeSession(TSCloseSessionReq req) {
    logger.info("{}: receive close session", IoTDBConstant.GLOBAL_DB_NAME);
    long sessionId = req.getSessionId();
    TSStatus tsStatus;
    if (sessionIdUsernameMap.remove(sessionId) == null) {
      tsStatus = RpcUtils.getStatus(TSStatusCode.NOT_LOGIN_ERROR);
    } else {
      tsStatus = RpcUtils.getStatus(TSStatusCode.SUCCESS_STATUS);
    }

    sessionIdZoneIdMap.remove(sessionId);
    List<Exception> exceptions = new ArrayList<>();
    Set<Long> statementIds = sessionId2StatementId.getOrDefault(sessionId, Collections.emptySet());
    for (long statementId : statementIds) {
      Set<Long> queryIds = statementId2QueryId.getOrDefault(statementId, Collections.emptySet());
      for (long queryId : queryIds) {
        queryId2DataSet.remove(queryId);

        try {
          QueryResourceManager.getInstance().endQuery(queryId);
        } catch (StorageEngineException e) {
          // release as many as resources as possible, so do not break as soon as one exception is
          // raised
          exceptions.add(e);
          logger.error("Error in closeSession : ", e);
        }
      }
    }
    if (!exceptions.isEmpty()) {
      return new TSStatus(
          RpcUtils.getStatus(
              TSStatusCode.CLOSE_OPERATION_ERROR,
              String.format(
                  "%d errors in closeOperation, see server logs for detail", exceptions.size())));
    }

    return new TSStatus(tsStatus);
  }

  @Override
  public TSStatus cancelOperation(TSCancelOperationReq req) {
    // TODO implement
    return RpcUtils.getStatus(TSStatusCode.QUERY_NOT_ALLOWED, "Cancellation is not implemented");
  }

  @Override
  public TSStatus closeOperation(TSCloseOperationReq req) {
    logger.info("{}: receive close operation", IoTDBConstant.GLOBAL_DB_NAME);
    if (!checkLogin(req.getSessionId())) {
      logger.info(INFO_NOT_LOGIN, IoTDBConstant.GLOBAL_DB_NAME);
      return RpcUtils.getStatus(TSStatusCode.NOT_LOGIN_ERROR);
    }
    try {
      // statement close
      if (req.isSetStatementId()) {
        long stmtId = req.getStatementId();
        Set<Long> queryIdSet = statementId2QueryId.remove(stmtId);
        if (queryIdSet != null) {
          for (long queryId : queryIdSet) {
            releaseQueryResource(queryId);
          }
        }
      } else {
        // ResultSet close
        releaseQueryResource(req.queryId);
      }

    } catch (Exception e) {
      logger.error("Error in closeOperation : ", e);
      return RpcUtils.getStatus(TSStatusCode.CLOSE_OPERATION_ERROR, "Error in closeOperation");
    }
    return RpcUtils.getStatus(TSStatusCode.SUCCESS_STATUS);
  }

  /**
   * release single operation resource
   */
  private void releaseQueryResource(long queryId) throws StorageEngineException {
    // remove the corresponding Physical Plan
    queryId2DataSet.remove(queryId);
    QueryResourceManager.getInstance().endQuery(queryId);
  }

  @Override
  public TSFetchMetadataResp fetchMetadata(TSFetchMetadataReq req) {
    TSStatus status;
    if (!checkLogin(req.getSessionId())) {
      logger.info(INFO_NOT_LOGIN, IoTDBConstant.GLOBAL_DB_NAME);
      status = RpcUtils.getStatus(TSStatusCode.NOT_LOGIN_ERROR);
      return new TSFetchMetadataResp(status);
    }

    TSFetchMetadataResp resp = new TSFetchMetadataResp();
    try {
      switch (req.getType()) {
        case "METADATA_IN_JSON":
          String metadataInJson = getMetadataInString();
          resp.setMetadataInJson(metadataInJson);
          status = RpcUtils.getStatus(TSStatusCode.SUCCESS_STATUS);
          break;
        case "COLUMN":
          List<TSDataType> dataTypes = SchemaUtils
              .getSeriesTypesByString(Collections.singletonList(req.getColumnPath()), null);
          resp.setDataType(dataTypes.get(0).toString());
          status = RpcUtils.getStatus(TSStatusCode.SUCCESS_STATUS);
          break;
        case "ALL_COLUMNS":
          resp.setColumnsList(getPaths(req.getColumnPath()));
          status = RpcUtils.getStatus(TSStatusCode.SUCCESS_STATUS);
          break;
        default:
          status = RpcUtils.getStatus(TSStatusCode.METADATA_ERROR, req.getType());
          break;
      }
    } catch (MetadataException | OutOfMemoryError e) {
      logger.error(
          String.format("Failed to fetch timeseries %s's metadata", req.getColumnPath()), e);
      status = RpcUtils.getStatus(TSStatusCode.METADATA_ERROR, e.getMessage());
      resp.setStatus(status);
      return resp;
    }
    resp.setStatus(status);
    return resp;
  }

  private String getMetadataInString() {
    return MManager.getInstance().getMetadataInString();
  }

  protected List<String> getPaths(String path) throws MetadataException {
    return MManager.getInstance().getAllTimeseriesName(path);
  }

  /**
   * Judge whether the statement is ADMIN COMMAND and if true, execute it.
   *
   * @param statement command
   * @return true if the statement is ADMIN COMMAND
   */
  private boolean execAdminCommand(String statement, long sessionId) throws StorageEngineException {
    if (!"root".equals(sessionIdUsernameMap.get(sessionId))) {
      return false;
    }
    if (statement == null) {
      return false;
    }
    statement = statement.toLowerCase();
    if (statement.startsWith("flush")) {
      try {
        execFlush(statement);
      } catch (StorageGroupNotSetException e) {
        throw new StorageEngineException(e);
      }
      return true;
    }
    switch (statement) {
      case "merge":
        StorageEngine.getInstance()
            .mergeAll(IoTDBDescriptor.getInstance().getConfig().isForceFullMerge());
        return true;
      case "full merge":
        StorageEngine.getInstance().mergeAll(true);
        return true;
      default:
        return false;
    }
  }

  private void execFlush(String statement) throws StorageGroupNotSetException {
    String[] args = statement.split("\\s+");
    if (args.length == 1) {
      StorageEngine.getInstance().syncCloseAllProcessor();
    } else if (args.length == 2) {
      String[] storageGroups = args[1].split(",");
      for (String storageGroup : storageGroups) {
        StorageEngine.getInstance().asyncCloseProcessor(storageGroup, true);
        StorageEngine.getInstance().asyncCloseProcessor(storageGroup, false);
      }
    } else {
      String[] storageGroups = args[1].split(",");
      boolean isSeq = Boolean.parseBoolean(args[2]);
      for (String storageGroup : storageGroups) {
        StorageEngine.getInstance().asyncCloseProcessor(storageGroup, isSeq);
      }
    }
  }

  @Override
  public TSExecuteBatchStatementResp executeBatchStatement(TSExecuteBatchStatementReq req) {
    long t1 = System.currentTimeMillis();
    List<TSStatus> result = new ArrayList<>();
    try {
      if (!checkLogin(req.getSessionId())) {
        logger.info(INFO_NOT_LOGIN, IoTDBConstant.GLOBAL_DB_NAME);
        return RpcUtils.getTSBatchExecuteStatementResp(TSStatusCode.NOT_LOGIN_ERROR);
      }
      List<String> statements = req.getStatements();

      boolean isAllSuccessful = true;

      for (String statement : statements) {
        long t2 = System.currentTimeMillis();
        isAllSuccessful =
            executeStatementInBatch(statement, result, req.getSessionId())
                && isAllSuccessful;
        Measurement.INSTANCE.addOperationLatency(Operation.EXECUTE_ONE_SQL_IN_BATCH, t2);
      }
      if (isAllSuccessful) {
        return RpcUtils.getTSBatchExecuteStatementResp(
            TSStatusCode.SUCCESS_STATUS, "Execute batch statements successfully");
      } else {
        return RpcUtils.getTSBatchExecuteStatementResp(result);
      }
    } finally {
      Measurement.INSTANCE.addOperationLatency(Operation.EXECUTE_JDBC_BATCH, t1);
    }
  }

  // execute one statement of a batch. Currently, query is not allowed in a batch statement and
  // on finding queries in a batch, such query will be ignored and an error will be generated
  private boolean executeStatementInBatch(String statement, List<TSStatus> result, long sessionId) {
    try {
      PhysicalPlan physicalPlan =
          processor.parseSQLToPhysicalPlan(statement, sessionIdZoneIdMap.get(sessionId));
      if (physicalPlan.isQuery()) {
        throw new QueryInBatchStatementException(statement);
      }
      TSExecuteStatementResp resp = executeUpdateStatement(physicalPlan, sessionId);
      if (resp.getStatus().code == TSStatusCode.SUCCESS_STATUS.getStatusCode()) {
        result.add(resp.status);
      } else {
        result.add(resp.status);
        return false;
      }
    } catch (ParseCancellationException e) {
      logger.debug(e.getMessage());
      result.add(RpcUtils.getStatus(TSStatusCode.SQL_PARSE_ERROR,
          ERROR_PARSING_SQL + e.getMessage()));
      return false;
    } catch (SQLParserException e) {
      logger.error("Error occurred when executing {}, check metadata error: ", statement, e);
      result.add(RpcUtils.getStatus(
          TSStatusCode.SQL_PARSE_ERROR, ERROR_PARSING_SQL + e.getMessage()));
      return false;
    } catch (QueryProcessException e) {
      logger.info(
          "Error occurred when executing {}, meet error while parsing SQL to physical plan: {}",
          statement, e.getMessage());
      result.add(RpcUtils.getStatus(
          TSStatusCode.QUERY_PROCESS_ERROR, "Meet error in query process: " + e.getMessage()));
      return false;
    } catch (QueryInBatchStatementException e) {
      logger.info("Error occurred when executing {}, query statement not allowed: ", statement, e);
      result.add(
          RpcUtils.getStatus(TSStatusCode.QUERY_NOT_ALLOWED, "query statement not allowed: " + statement));
      return false;
    }
    return true;
  }

  @Override
  public TSExecuteStatementResp executeStatement(TSExecuteStatementReq req) {
    long startTime = System.currentTimeMillis();
    TSExecuteStatementResp resp;
    SqlArgument sqlArgument;
    try {
      if (!checkLogin(req.getSessionId())) {
        logger.info(INFO_NOT_LOGIN, IoTDBConstant.GLOBAL_DB_NAME);
        return RpcUtils.getTSExecuteStatementResp(TSStatusCode.NOT_LOGIN_ERROR);
      }
      String statement = req.getStatement();

      if (execAdminCommand(statement, req.getSessionId())) {
        return RpcUtils.getTSExecuteStatementResp(
            RpcUtils.getStatus(TSStatusCode.SUCCESS_STATUS, "ADMIN_COMMAND_SUCCESS"));
      }
      PhysicalPlan physicalPlan =
          processor.parseSQLToPhysicalPlan(statement, sessionIdZoneIdMap.get(req.getSessionId()));
      if (physicalPlan.isQuery()) {
        resp =
            internalExecuteQueryStatement(
                req.statementId,
                physicalPlan,
                req.fetchSize,
                sessionIdUsernameMap.get(req.getSessionId()));
        long endTime = System.currentTimeMillis();
        sqlArgument = new SqlArgument(resp, physicalPlan, statement, startTime, endTime);
        sqlArgumentsList.add(sqlArgument);
        if (sqlArgumentsList.size() > MAX_SIZE) {
          sqlArgumentsList.subList(0, DELETE_SIZE).clear();
        }
        return resp;
      } else {
        return executeUpdateStatement(physicalPlan, req.getSessionId());
      }
    } catch (ParseCancellationException e) {
      logger.debug(e.getMessage());
      return RpcUtils.getTSExecuteStatementResp(TSStatusCode.SQL_PARSE_ERROR, e.getMessage());
    } catch (SQLParserException e) {
      logger.error("check metadata error: ", e);
      return RpcUtils.getTSExecuteStatementResp(
          TSStatusCode.METADATA_ERROR, "Check metadata error: " + e.getMessage());
    } catch (QueryProcessException e) {
      logger.info(ERROR_PARSING_SQL, e.getMessage());
      return RpcUtils.getTSExecuteStatementResp(
          RpcUtils.getStatus(TSStatusCode.QUERY_PROCESS_ERROR,
              "Meet error in query process: " + e.getMessage()));
    } catch (StorageEngineException e) {
      logger.info(ERROR_PARSING_SQL, e.getMessage());
      return RpcUtils.getTSExecuteStatementResp(
          RpcUtils.getStatus(TSStatusCode.READ_ONLY_SYSTEM_ERROR, e.getMessage()));
    }
  }

  @Override
  public TSExecuteStatementResp executeQueryStatement(TSExecuteStatementReq req) {
    try {
      long startTime = System.currentTimeMillis();
      TSExecuteStatementResp resp;
      SqlArgument sqlArgument;

      if (!checkLogin(req.getSessionId())) {
        logger.info(INFO_NOT_LOGIN, IoTDBConstant.GLOBAL_DB_NAME);
        return RpcUtils.getTSExecuteStatementResp(TSStatusCode.NOT_LOGIN_ERROR);
      }

      String statement = req.getStatement();
      PhysicalPlan physicalPlan;
      try {
        physicalPlan =
            processor.parseSQLToPhysicalPlan(statement, sessionIdZoneIdMap.get(req.getSessionId()));
      } catch (QueryProcessException | SQLParserException e) {
        logger.info(ERROR_PARSING_SQL, e.getMessage());
        return RpcUtils.getTSExecuteStatementResp(TSStatusCode.SQL_PARSE_ERROR, e.getMessage());
      }

      if (!physicalPlan.isQuery()) {
        return RpcUtils.getTSExecuteStatementResp(
            TSStatusCode.EXECUTE_STATEMENT_ERROR, "Statement is not a query statement.");
      }

      resp = internalExecuteQueryStatement(
          req.statementId, physicalPlan, req.fetchSize,
          sessionIdUsernameMap.get(req.getSessionId()));
      long endTime = System.currentTimeMillis();
      sqlArgument = new SqlArgument(resp, physicalPlan, statement, startTime, endTime);
      sqlArgumentsList.add(sqlArgument);
      if (sqlArgumentsList.size() > MAX_SIZE) {
        sqlArgumentsList.subList(0, DELETE_SIZE).clear();
      }
      return resp;
    } catch (ParseCancellationException e) {
      logger.debug(e.getMessage());
      return RpcUtils.getTSExecuteStatementResp(TSStatusCode.SQL_PARSE_ERROR,
          ERROR_PARSING_SQL + e.getMessage());
    } catch (SQLParserException e) {
      logger.error("check metadata error: ", e);
      return RpcUtils.getTSExecuteStatementResp(
          TSStatusCode.METADATA_ERROR, "Check metadata error: " + e.getMessage());
    }
  }

  /**
   * @param plan must be a plan for Query: FillQueryPlan, AggregationPlan, GroupByPlan, some
   *             AuthorPlan
   */
  private TSExecuteStatementResp internalExecuteQueryStatement(
      long statementId, PhysicalPlan plan, int fetchSize, String username) {
    long t1 = System.currentTimeMillis();
    try {
      TSExecuteStatementResp resp = getQueryResp(plan, username); // column headers

      if (plan instanceof QueryPlan && !((QueryPlan) plan).isAlignByTime()) {
        if (plan.getOperatorType() == OperatorType.AGGREGATION) {
          throw new QueryProcessException("Aggregation doesn't support disable align clause.");
        }
        if (plan.getOperatorType() == OperatorType.FILL) {
          throw new QueryProcessException("Fill doesn't support disable align clause.");
        }
        if (plan.getOperatorType() == OperatorType.GROUPBY) {
          throw new QueryProcessException("Group by doesn't support disable align clause.");
        }
      }
      if (plan.getOperatorType() == OperatorType.AGGREGATION) {
        resp.setIgnoreTimeStamp(true);
      } // else default ignoreTimeStamp is false
      resp.setOperationType(plan.getOperatorType().toString());
      // generate the queryId for the operation
      long queryId = generateQueryId(true);
      // put it into the corresponding Set

      statementId2QueryId.computeIfAbsent(statementId, k -> new HashSet<>()).add(queryId);

      // create and cache dataset
      QueryDataSet newDataSet = createQueryDataSet(queryId, plan);
      if (plan instanceof QueryPlan && !((QueryPlan) plan).isAlignByTime()) {
        TSQueryNonAlignDataSet result = fillRpcNonAlignReturnData(fetchSize, newDataSet, username);
        resp.setNonAlignQueryDataSet(result);
      } else {
        TSQueryDataSet result = fillRpcReturnData(fetchSize, newDataSet, username);
        resp.setQueryDataSet(result);
      }
      resp.setQueryId(queryId);
      return resp;
    } catch (Exception e) {
      logger.error("{}: Internal server error: ", IoTDBConstant.GLOBAL_DB_NAME, e);
      return RpcUtils.getTSExecuteStatementResp(TSStatusCode.INTERNAL_SERVER_ERROR, e.getMessage());
    } finally {
      Measurement.INSTANCE.addOperationLatency(Operation.EXECUTE_QUERY, t1);
    }
  }

  private TSExecuteStatementResp getQueryResp(PhysicalPlan plan, String username)
      throws QueryProcessException, AuthException, TException, MetadataException {
    if (plan instanceof AuthorPlan) {
      return getAuthQueryColumnHeaders(plan);
    } else if (plan instanceof ShowPlan) {
      return getShowQueryColumnHeaders((ShowPlan) plan);
    } else {
      return getQueryColumnHeaders(plan, username);
    }
  }

  private TSExecuteStatementResp getShowQueryColumnHeaders(ShowPlan showPlan)
      throws QueryProcessException {
    switch (showPlan.getShowContentType()) {
      case TTL:
        return StaticResps.TTL_RESP;
      case FLUSH_TASK_INFO:
        return StaticResps.FLUSH_INFO_RESP;
      case DYNAMIC_PARAMETER:
        return StaticResps.DYNAMIC_PARAMETER_RESP;
      case VERSION:
        return StaticResps.SHOW_VERSION_RESP;
      case TIMESERIES:
        return StaticResps.SHOW_TIMESERIES_RESP;
      case STORAGE_GROUP:
        return StaticResps.SHOW_STORAGE_GROUP;
      case CHILD_PATH:
        return StaticResps.SHOW_CHILD_PATHS;
      case DEVICES:
        return StaticResps.SHOW_DEVICES;
      case COUNT_NODE_TIMESERIES:
        return StaticResps.COUNT_NODE_TIMESERIES;
      case COUNT_NODES:
        return StaticResps.COUNT_NODES;
      case COUNT_TIMESERIES:
        return StaticResps.COUNT_TIMESERIES;
      default:
        logger.error("Unsupported show content type: {}", showPlan.getShowContentType());
        throw new QueryProcessException(
            "Unsupported show content type:" + showPlan.getShowContentType());
    }
  }

  private TSExecuteStatementResp getAuthQueryColumnHeaders(PhysicalPlan plan) {
    AuthorPlan authorPlan = (AuthorPlan) plan;
    switch (authorPlan.getAuthorType()) {
      case LIST_ROLE:
      case LIST_USER_ROLES:
        return StaticResps.LIST_ROLE_RESP;
      case LIST_USER:
      case LIST_ROLE_USERS:
        return StaticResps.LIST_USER_RESP;
      case LIST_ROLE_PRIVILEGE:
        return StaticResps.LIST_ROLE_PRIVILEGE_RESP;
      case LIST_USER_PRIVILEGE:
        return StaticResps.LIST_USER_PRIVILEGE_RESP;
      default:
        return RpcUtils.getTSExecuteStatementResp(
            RpcUtils.getStatus(TSStatusCode.SQL_PARSE_ERROR,
                String.format("%s is not an auth query", authorPlan.getAuthorType())));
    }
  }

  /**
   * get ResultSet schema
   */
  private TSExecuteStatementResp getQueryColumnHeaders(PhysicalPlan physicalPlan, String username)
      throws AuthException, TException, QueryProcessException, MetadataException {

    List<String> respColumns = new ArrayList<>();
    List<String> columnsTypes = new ArrayList<>();

    // check permissions
    if (!checkAuthorization(physicalPlan.getPaths(), physicalPlan, username)) {
      return RpcUtils.getTSExecuteStatementResp(
          RpcUtils.getStatus(TSStatusCode.NO_PERMISSION_ERROR,
              "No permissions for this operation " + physicalPlan.getOperatorType()));
    }

    TSExecuteStatementResp resp = RpcUtils
        .getTSExecuteStatementResp(TSStatusCode.SUCCESS_STATUS);

    // align by device query
    QueryPlan plan = (QueryPlan) physicalPlan;
    if (plan instanceof AlignByDevicePlan) {
      getAlignByDeviceQueryHeaders((AlignByDevicePlan) plan, respColumns, columnsTypes);
    } else if (plan instanceof LastQueryPlan) {
      return StaticResps.LAST_RESP;
    } else {
      getWideQueryHeaders(plan, respColumns, columnsTypes);
    }
    resp.setColumns(respColumns);
    resp.setDataTypeList(columnsTypes);
    return resp;
  }

  // wide means not align by device
  private void getWideQueryHeaders(
      QueryPlan plan, List<String> respColumns, List<String> columnTypes)
      throws TException, QueryProcessException, MetadataException {
    // Restore column header of aggregate to func(column_name), only
    // support single aggregate function for now
    List<Path> paths = plan.getPaths();
    List<TSDataType> seriesTypes;
    switch (plan.getOperatorType()) {
      case QUERY:
      case FILL:
        for (Path p : paths) {
          respColumns.add(p.getFullPath());
        }
        seriesTypes = SchemaUtils.getSeriesTypesByString(respColumns, null);
        break;
      case AGGREGATION:
      case GROUPBY:
        List<String> aggregations = plan.getAggregations();
        if (aggregations.size() != paths.size()) {
          for (int i = 1; i < paths.size(); i++) {
            aggregations.add(aggregations.get(0));
          }
        }
        for (int i = 0; i < paths.size(); i++) {
          respColumns.add(aggregations.get(i) + "(" + paths.get(i).getFullPath() + ")");
        }
        seriesTypes = SchemaUtils.getSeriesTypesByPath(paths, aggregations);
        break;
      default:
        throw new TException("unsupported query type: " + plan.getOperatorType());
    }

    for (TSDataType seriesType : seriesTypes) {
      columnTypes.add(seriesType.toString());
    }
  }

  private void getAlignByDeviceQueryHeaders(
      AlignByDevicePlan plan, List<String> respColumns, List<String> columnTypes) {
    // set columns in TSExecuteStatementResp.
    respColumns.add(SQLConstant.ALIGNBY_DEVICE_COLUMN_NAME);

    // get column types and do deduplication
    columnTypes.add(TSDataType.TEXT.toString()); // the DEVICE column of ALIGN_BY_DEVICE result
    List<TSDataType> deduplicatedColumnsType = new ArrayList<>();
    deduplicatedColumnsType.add(TSDataType.TEXT); // the DEVICE column of ALIGN_BY_DEVICE result

    Set<String> deduplicatedMeasurements = new LinkedHashSet<>();
    Map<String, TSDataType> checker = plan.getMeasurementDataTypeMap();

    // build column header with constant and non exist column and deduplication
    List<String> measurements = plan.getMeasurements();
    Map<String, MeasurementType> measurementTypeMap = plan.getMeasurementTypeMap();
    for (String measurement : measurements) {
      TSDataType type = null;
      switch (measurementTypeMap.get(measurement)) {
        case Exist:
          type = checker.get(measurement);
          break;
        case NonExist:
        case Constant:
          type = TSDataType.TEXT;
      }
      respColumns.add(measurement);
      columnTypes.add(type.toString());

      if (!deduplicatedMeasurements.contains(measurement)) {
        deduplicatedMeasurements.add(measurement);
        deduplicatedColumnsType.add(type);
      }
    }

    // save deduplicated measurementColumn names and types in QueryPlan for the next stage to use.
    // i.e., used by AlignByDeviceDataSet constructor in `fetchResults` stage.
    plan.setMeasurements(new ArrayList<>(deduplicatedMeasurements));
    plan.setDataTypes(deduplicatedColumnsType);

    // set these null since they are never used henceforth in ALIGN_BY_DEVICE query processing.
    plan.setPaths(null);
  }

<<<<<<< HEAD
=======

>>>>>>> 74bfaeb4
  @Override
  public TSFetchResultsResp fetchResults(TSFetchResultsReq req) {
    try {
      if (!checkLogin(req.getSessionId())) {
        return RpcUtils.getTSFetchResultsResp(TSStatusCode.NOT_LOGIN_ERROR);
      }

      if (!queryId2DataSet.containsKey(req.queryId)) {
        return RpcUtils.getTSFetchResultsResp(
            RpcUtils.getStatus(TSStatusCode.EXECUTE_STATEMENT_ERROR, "Has not executed query"));
      }

      QueryDataSet queryDataSet = queryId2DataSet.get(req.queryId);
      if (req.isAlign) {
        TSQueryDataSet result =
            fillRpcReturnData(req.fetchSize, queryDataSet, sessionIdUsernameMap.get(req.sessionId));
        boolean hasResultSet = result.bufferForTime().limit() != 0;
        if (!hasResultSet) {
          QueryResourceManager.getInstance().endQuery(req.queryId);
          queryId2DataSet.remove(req.queryId);
        }
        TSFetchResultsResp resp = RpcUtils.getTSFetchResultsResp(TSStatusCode.SUCCESS_STATUS);
        resp.setHasResultSet(hasResultSet);
        resp.setQueryDataSet(result);
        resp.setIsAlign(true);
        return resp;
      } else {
        TSQueryNonAlignDataSet nonAlignResult =
            fillRpcNonAlignReturnData(
                req.fetchSize, queryDataSet, sessionIdUsernameMap.get(req.sessionId));
        boolean hasResultSet = false;
        for (ByteBuffer timeBuffer : nonAlignResult.getTimeList()) {
          if (timeBuffer.limit() != 0) {
            hasResultSet = true;
            break;
          }
        }
        if (!hasResultSet) {
          queryId2DataSet.remove(req.queryId);
        }
        TSFetchResultsResp resp = RpcUtils.getTSFetchResultsResp(TSStatusCode.SUCCESS_STATUS);
        resp.setHasResultSet(hasResultSet);
        resp.setNonAlignQueryDataSet(nonAlignResult);
        resp.setIsAlign(false);
        return resp;
      }
    } catch (Exception e) {
      logger.error("{}: Internal server error: ", IoTDBConstant.GLOBAL_DB_NAME, e);
      return RpcUtils.getTSFetchResultsResp(TSStatusCode.INTERNAL_SERVER_ERROR, e.getMessage());
    }
  }

  private TSQueryDataSet fillRpcReturnData(
      int fetchSize, QueryDataSet queryDataSet, String userName)
      throws TException, AuthException, IOException, InterruptedException {
    IAuthorizer authorizer;
    try {
      authorizer = LocalFileAuthorizer.getInstance();
    } catch (AuthException e) {
      throw new TException(e);
    }
    TSQueryDataSet result;

    if (config.isEnableWatermark() && authorizer.isUserUseWaterMark(userName)) {
      WatermarkEncoder encoder;
      if (config.getWatermarkMethodName().equals(IoTDBConfig.WATERMARK_GROUPED_LSB)) {
        encoder = new GroupedLSBWatermarkEncoder(config);
      } else {
        throw new UnSupportedDataTypeException(
            String.format(
                "Watermark method is not supported yet: %s", config.getWatermarkMethodName()));
      }
      if (queryDataSet instanceof RawQueryDataSetWithoutValueFilter) {
        // optimize for query without value filter
        result = ((RawQueryDataSetWithoutValueFilter) queryDataSet).fillBuffer(fetchSize, encoder);
      } else {
        result = QueryDataSetUtils.convertQueryDataSetByFetchSize(queryDataSet, fetchSize, encoder);
      }
    } else {
      if (queryDataSet instanceof RawQueryDataSetWithoutValueFilter) {
        // optimize for query without value filter
        result = ((RawQueryDataSetWithoutValueFilter) queryDataSet).fillBuffer(fetchSize, null);
      } else {
        result = QueryDataSetUtils.convertQueryDataSetByFetchSize(queryDataSet, fetchSize);
      }
    }
    return result;
  }

  private TSQueryNonAlignDataSet fillRpcNonAlignReturnData(
      int fetchSize, QueryDataSet queryDataSet, String userName)
      throws TException, AuthException, InterruptedException {
    IAuthorizer authorizer;
    try {
      authorizer = LocalFileAuthorizer.getInstance();
    } catch (AuthException e) {
      throw new TException(e);
    }
    TSQueryNonAlignDataSet result;

    if (config.isEnableWatermark() && authorizer.isUserUseWaterMark(userName)) {
      WatermarkEncoder encoder;
      if (config.getWatermarkMethodName().equals(IoTDBConfig.WATERMARK_GROUPED_LSB)) {
        encoder = new GroupedLSBWatermarkEncoder(config);
      } else {
        throw new UnSupportedDataTypeException(
            String.format(
                "Watermark method is not supported yet: %s", config.getWatermarkMethodName()));
      }
      result = ((NonAlignEngineDataSet) queryDataSet).fillBuffer(fetchSize, encoder);
    } else {
      result = ((NonAlignEngineDataSet) queryDataSet).fillBuffer(fetchSize, null);
    }
    return result;
  }

  /**
   * create QueryDataSet and buffer it for fetchResults
   */
  private QueryDataSet createQueryDataSet(long queryId, PhysicalPlan physicalPlan)
      throws QueryProcessException, QueryFilterOptimizationException, StorageEngineException,
      IOException, MetadataException, SQLException {

    QueryContext context = genQueryContext(queryId);
    QueryDataSet queryDataSet = executor.processQuery(physicalPlan, context);
    queryId2DataSet.put(queryId, queryDataSet);
    return queryDataSet;
  }

  private QueryContext genQueryContext(long queryId) {
    return new QueryContext(queryId);
  }

  @Override
  public TSExecuteStatementResp executeUpdateStatement(TSExecuteStatementReq req) {
    try {
      if (!checkLogin(req.getSessionId())) {
        logger.info(INFO_NOT_LOGIN, IoTDBConstant.GLOBAL_DB_NAME);
        return RpcUtils.getTSExecuteStatementResp(TSStatusCode.NOT_LOGIN_ERROR);
      }
      String statement = req.getStatement();
      return executeUpdateStatement(statement, req.getSessionId());
    } catch (Exception e) {
      logger.error("{}: server Internal Error: ", IoTDBConstant.GLOBAL_DB_NAME, e);
      return RpcUtils.getTSExecuteStatementResp(
          RpcUtils.getStatus(TSStatusCode.INTERNAL_SERVER_ERROR, e.getMessage()));
    }
  }

  private TSExecuteStatementResp executeUpdateStatement(PhysicalPlan plan, long sessionId) {
    TSStatus status = checkAuthority(plan, sessionId);
    if (status != null) {
      return new TSExecuteStatementResp(status);
    }

    status = executePlan(plan);
    TSExecuteStatementResp resp = RpcUtils.getTSExecuteStatementResp(status);
    long queryId = generateQueryId(false);
    resp.setQueryId(queryId);
    return resp;
  }

  private boolean executeNonQuery(PhysicalPlan plan) throws QueryProcessException {
    if (IoTDBDescriptor.getInstance().getConfig().isReadOnly()) {
      throw new QueryProcessException(
          "Current system mode is read-only, does not support non-query operation");
    }
    return executor.processNonQuery(plan);
  }

  private TSExecuteStatementResp executeUpdateStatement(String statement, long sessionId) {

    PhysicalPlan physicalPlan;
    try {
      physicalPlan = processor.parseSQLToPhysicalPlan(statement, sessionIdZoneIdMap.get(sessionId));
    } catch (QueryProcessException | SQLParserException e) {
      logger.info(ERROR_PARSING_SQL, e.getMessage());
      return RpcUtils.getTSExecuteStatementResp(TSStatusCode.SQL_PARSE_ERROR, e.getMessage());
    }

    if (physicalPlan.isQuery()) {
      return RpcUtils.getTSExecuteStatementResp(
          TSStatusCode.EXECUTE_STATEMENT_ERROR, "Statement is a query statement.");
    }

    return executeUpdateStatement(physicalPlan, sessionId);
  }

  /**
   * Check whether current user has logged in.
   *
   * @return true: If logged in; false: If not logged in
   */
  private boolean checkLogin(long sessionId) {
    return sessionIdUsernameMap.get(sessionId) != null;
  }

  private boolean checkAuthorization(List<Path> paths, PhysicalPlan plan, String username)
      throws AuthException {
    String targetUser = null;
    if (plan instanceof AuthorPlan) {
      targetUser = ((AuthorPlan) plan).getUserName();
    }
    return AuthorityChecker.check(username, paths, plan.getOperatorType(), targetUser);
  }

  void handleClientExit() {
    Long sessionId = currSessionId.get();
    if (sessionId != null) {
      TSCloseSessionReq req = new TSCloseSessionReq(sessionId);
      closeSession(req);
    }
  }

  @Override
  public TSGetTimeZoneResp getTimeZone(long sessionId) {
    TSStatus tsStatus;
    TSGetTimeZoneResp resp = null;
    try {
      tsStatus = RpcUtils.getStatus(TSStatusCode.SUCCESS_STATUS);
      ZoneId zoneId = sessionIdZoneIdMap.get(sessionId);
      if (zoneId != null) {
        resp = new TSGetTimeZoneResp(tsStatus, zoneId.toString());
      }
    } catch (Exception e) {
      logger.error("meet error while generating time zone.", e);
      tsStatus = RpcUtils.getStatus(TSStatusCode.GENERATE_TIME_ZONE_ERROR);
      resp = new TSGetTimeZoneResp(tsStatus, "Unknown time zone");
    }
    return resp;
  }

  @Override
  public TSStatus setTimeZone(TSSetTimeZoneReq req) {
    TSStatus tsStatus;
    try {
      String timeZoneID = req.getTimeZone();
      sessionIdZoneIdMap.put(req.getSessionId(), ZoneId.of(timeZoneID));
      tsStatus = RpcUtils.getStatus(TSStatusCode.SUCCESS_STATUS);
    } catch (Exception e) {
      logger.error("meet error while setting time zone.", e);
      tsStatus = RpcUtils.getStatus(TSStatusCode.SET_TIME_ZONE_ERROR);
    }
    return new TSStatus(tsStatus);
  }

  @Override
  public ServerProperties getProperties() {
    ServerProperties properties = new ServerProperties();
    properties.setVersion(IoTDBConstant.VERSION);
    properties.setSupportedTimeAggregationOperations(new ArrayList<>());
    properties.getSupportedTimeAggregationOperations().add(IoTDBConstant.MAX_TIME);
    properties.getSupportedTimeAggregationOperations().add(IoTDBConstant.MIN_TIME);
    properties.setTimestampPrecision(
        IoTDBDescriptor.getInstance().getConfig().getTimestampPrecision());
    return properties;
  }

  @Override
  public TSExecuteBatchStatementResp insertRowInBatch(TSInsertInBatchReq req) {
    TSExecuteBatchStatementResp resp = new TSExecuteBatchStatementResp();
    if (!checkLogin(req.getSessionId())) {
      logger.info(INFO_NOT_LOGIN, IoTDBConstant.GLOBAL_DB_NAME);
      resp.addToStatusList(RpcUtils.getStatus(TSStatusCode.NOT_LOGIN_ERROR));
      return resp;
    }

    InsertPlan plan = new InsertPlan();
    for (int i = 0; i < req.deviceIds.size(); i++) {
      plan.setDeviceId(req.getDeviceIds().get(i));
      plan.setTime(req.getTimestamps().get(i));
      plan.setMeasurements(req.getMeasurementsList().get(i).toArray(new String[0]));
      plan.setValues(req.getValuesList().get(i).toArray(new String[0]));
      TSStatus status = checkAuthority(plan, req.getSessionId());
      if (status != null) {
        resp.addToStatusList(status);
      } else {
        resp.addToStatusList(executePlan(plan));
      }
    }

    return resp;
  }

  @Override
  public TSExecuteBatchStatementResp testInsertBatch(TSBatchInsertionReq req) {
    logger.debug("Test insert batch request receive.");
    return RpcUtils.getTSBatchExecuteStatementResp(TSStatusCode.SUCCESS_STATUS);
  }

  @Override
  public TSStatus testInsertRow(TSInsertReq req) {
    logger.debug("Test insert row request receive.");
    return RpcUtils.getStatus(TSStatusCode.SUCCESS_STATUS);
  }

  @Override
  public TSExecuteBatchStatementResp testInsertRowInBatch(TSInsertInBatchReq req) {
    logger.debug("Test insert row in batch request receive.");
    return RpcUtils.getTSBatchExecuteStatementResp(TSStatusCode.SUCCESS_STATUS);
  }

  @Override
  public TSStatus insert(TSInsertReq req) {
    if (!checkLogin(req.getSessionId())) {
      logger.info(INFO_NOT_LOGIN, IoTDBConstant.GLOBAL_DB_NAME);
      return RpcUtils.getStatus(TSStatusCode.NOT_LOGIN_ERROR);
    }

    InsertPlan plan = new InsertPlan();
    plan.setDeviceId(req.getDeviceId());
    plan.setTime(req.getTimestamp());
    plan.setMeasurements(req.getMeasurements().toArray(new String[0]));
    plan.setValues(req.getValues().toArray(new String[0]));

    TSStatus status = checkAuthority(plan, req.getSessionId());
    if (status != null) {
      return status;
    }
    return executePlan(plan);
  }

  @Override
  public TSStatus deleteData(TSDeleteDataReq req) {
    if (!checkLogin(req.getSessionId())) {
      logger.info(INFO_NOT_LOGIN, IoTDBConstant.GLOBAL_DB_NAME);
      return RpcUtils.getStatus(TSStatusCode.NOT_LOGIN_ERROR);
    }

    DeletePlan plan = new DeletePlan();
    plan.setDeleteTime(req.getTimestamp());
    List<Path> paths = new ArrayList<>();
    for (String path : req.getPaths()) {
      paths.add(new Path(path));
    }
    plan.addPaths(paths);

    TSStatus status = checkAuthority(plan, req.getSessionId());
    if (status != null) {
      return new TSStatus(status);
    }
    return new TSStatus(executePlan(plan));
  }

  @Override
  public TSExecuteBatchStatementResp insertBatch(TSBatchInsertionReq req) {
    long t1 = System.currentTimeMillis();
    try {
      if (!checkLogin(req.getSessionId())) {
        logger.info(INFO_NOT_LOGIN, IoTDBConstant.GLOBAL_DB_NAME);
        return RpcUtils.getTSBatchExecuteStatementResp(TSStatusCode.NOT_LOGIN_ERROR);
      }

      BatchInsertPlan batchInsertPlan = new BatchInsertPlan(req.deviceId, req.measurements);
      batchInsertPlan.setTimes(QueryDataSetUtils.readTimesFromBuffer(req.timestamps, req.size));
      batchInsertPlan.setColumns(
          QueryDataSetUtils.readValuesFromBuffer(
              req.values, req.types, req.measurements.size(), req.size));
      batchInsertPlan.setRowCount(req.size);
      batchInsertPlan.setDataTypes(req.types);

      boolean isAllSuccessful = true;
      TSStatus status = checkAuthority(batchInsertPlan, req.getSessionId());
      if (status != null) {
        return RpcUtils.getTSBatchExecuteStatementResp(status);
      }
      TSStatus[] tsStatusArray = executor.insertBatch(batchInsertPlan);

      for (TSStatus tsStatus : tsStatusArray) {
        if (tsStatus.code != TSStatusCode.SUCCESS_STATUS.getStatusCode()) {
          isAllSuccessful = false;
          break;
        }
      }

      if (isAllSuccessful) {
        if (logger.isDebugEnabled()) {
          logger.debug("Insert one RowBatch successfully");
        }
        return RpcUtils.getTSBatchExecuteStatementResp(TSStatusCode.SUCCESS_STATUS);
      } else {
        logger.debug("Insert one RowBatch failed!");
        return RpcUtils.getTSBatchExecuteStatementResp(Arrays.asList(tsStatusArray));
      }
    } catch (Exception e) {
      logger.info("{}: error occurs when executing statements", IoTDBConstant.GLOBAL_DB_NAME, e);
      return RpcUtils
          .getTSBatchExecuteStatementResp(TSStatusCode.EXECUTE_STATEMENT_ERROR, e.getMessage());
    } finally {
      Measurement.INSTANCE.addOperationLatency(Operation.EXECUTE_RPC_BATCH_INSERT, t1);
    }
  }

  @Override
  public TSStatus setStorageGroup(long sessionId, String storageGroup) {
    if (!checkLogin(sessionId)) {
      logger.info(INFO_NOT_LOGIN, IoTDBConstant.GLOBAL_DB_NAME);
      return RpcUtils.getStatus(TSStatusCode.NOT_LOGIN_ERROR);
    }

    SetStorageGroupPlan plan = new SetStorageGroupPlan(new Path(storageGroup));
    TSStatus status = checkAuthority(plan, sessionId);
    if (status != null) {
      return new TSStatus(status);
    }
    return new TSStatus(executePlan(plan));
  }

  @Override
  public TSStatus deleteStorageGroups(long sessionId, List<String> storageGroups) {
    if (!checkLogin(sessionId)) {
      logger.info(INFO_NOT_LOGIN, IoTDBConstant.GLOBAL_DB_NAME);
      return RpcUtils.getStatus(TSStatusCode.NOT_LOGIN_ERROR);
    }
    List<Path> storageGroupList = new ArrayList<>();
    for (String storageGroup : storageGroups) {
      storageGroupList.add(new Path(storageGroup));
    }
    DeleteStorageGroupPlan plan = new DeleteStorageGroupPlan(storageGroupList);
    TSStatus status = checkAuthority(plan, sessionId);
    if (status != null) {
      return new TSStatus(status);
    }
    return new TSStatus(executePlan(plan));
  }

  @Override
  public TSStatus createTimeseries(TSCreateTimeseriesReq req) {
    if (!checkLogin(req.getSessionId())) {
      logger.info(INFO_NOT_LOGIN, IoTDBConstant.GLOBAL_DB_NAME);
      return RpcUtils.getStatus(TSStatusCode.NOT_LOGIN_ERROR);
    }
    CreateTimeSeriesPlan plan =
        new CreateTimeSeriesPlan(
            new Path(req.getPath()),
            TSDataType.values()[req.getDataType()],
            TSEncoding.values()[req.getEncoding()],
            CompressionType.values()[req.compressor],
            new HashMap<>());
    TSStatus status = checkAuthority(plan, req.getSessionId());
    if (status != null) {
      return new TSStatus(status);
    }
    return new TSStatus(executePlan(plan));
  }

  @Override
  public TSStatus deleteTimeseries(long sessionId, List<String> paths) {
    if (!checkLogin(sessionId)) {
      logger.info(INFO_NOT_LOGIN, IoTDBConstant.GLOBAL_DB_NAME);
      return RpcUtils.getStatus(TSStatusCode.NOT_LOGIN_ERROR);
    }
    List<Path> pathList = new ArrayList<>();
    for (String path : paths) {
      pathList.add(new Path(path));
    }
    DeleteTimeSeriesPlan plan = new DeleteTimeSeriesPlan(pathList);
    TSStatus status = checkAuthority(plan, sessionId);
    if (status != null) {
      return new TSStatus(status);
    }
    return new TSStatus(executePlan(plan));
  }

  @Override
  public long requestStatementId(long sessionId) {
    long statementId = statementIdGenerator.incrementAndGet();
    sessionId2StatementId.computeIfAbsent(sessionId, s -> new HashSet<>()).add(statementId);
    return statementId;
  }

  private TSStatus checkAuthority(PhysicalPlan plan, long sessionId) {
    List<Path> paths = plan.getPaths();
    try {
      if (!checkAuthorization(paths, plan, sessionIdUsernameMap.get(sessionId))) {
        return RpcUtils.getStatus(
            TSStatusCode.NO_PERMISSION_ERROR,
            "No permissions for this operation " + plan.getOperatorType().toString());
      }
    } catch (AuthException e) {
      logger.error("meet error while checking authorization.", e);
      return RpcUtils.getStatus(TSStatusCode.UNINITIALIZED_AUTH_ERROR, e.getMessage());
    }
    return null;
  }

  private TSStatus executePlan(PhysicalPlan plan) {
    boolean execRet;
    try {
      execRet = executeNonQuery(plan);
    } catch (QueryProcessException e) {
      logger.debug("meet error while processing non-query. ", e);
      return RpcUtils.getStatus(e.getErrorCode(), e.getMessage());
    }

    return execRet
        ? RpcUtils.getStatus(TSStatusCode.SUCCESS_STATUS, "Execute successfully")
        : RpcUtils.getStatus(TSStatusCode.EXECUTE_STATEMENT_ERROR);
  }

  private long generateQueryId(boolean isDataQuery) {
    return QueryResourceManager.getInstance().assignQueryId(isDataQuery);
  }
}<|MERGE_RESOLUTION|>--- conflicted
+++ resolved
@@ -813,10 +813,6 @@
     plan.setPaths(null);
   }
 
-<<<<<<< HEAD
-=======
-
->>>>>>> 74bfaeb4
   @Override
   public TSFetchResultsResp fetchResults(TSFetchResultsReq req) {
     try {
