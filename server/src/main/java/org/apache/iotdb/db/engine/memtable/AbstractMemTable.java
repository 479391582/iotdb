/*
 * Licensed to the Apache Software Foundation (ASF) under one
 * or more contributor license agreements.  See the NOTICE file
 * distributed with this work for additional information
 * regarding copyright ownership.  The ASF licenses this file
 * to you under the Apache License, Version 2.0 (the
 * "License"); you may not use this file except in compliance
 * with the License.  You may obtain a copy of the License at
 *
 *     http://www.apache.org/licenses/LICENSE-2.0
 *
 * Unless required by applicable law or agreed to in writing,
 * software distributed under the License is distributed on an
 * "AS IS" BASIS, WITHOUT WARRANTIES OR CONDITIONS OF ANY
 * KIND, either express or implied.  See the License for the
 * specific language governing permissions and limitations
 * under the License.
 */
package org.apache.iotdb.db.engine.memtable;

import java.io.IOException;
import java.util.ArrayList;
import java.util.HashMap;
import java.util.Iterator;
import java.util.List;
import java.util.Map;
import java.util.Map.Entry;
import org.apache.iotdb.db.conf.IoTDBDescriptor;
import org.apache.iotdb.db.engine.modification.Deletion;
import org.apache.iotdb.db.engine.modification.Modification;
import org.apache.iotdb.db.engine.querycontext.ReadOnlyMemChunk;
import org.apache.iotdb.db.exception.WriteProcessException;
import org.apache.iotdb.db.exception.query.QueryProcessException;
import org.apache.iotdb.db.metadata.PartialPath;
import org.apache.iotdb.db.qp.physical.crud.InsertRowPlan;
import org.apache.iotdb.db.qp.physical.crud.InsertTabletPlan;
import org.apache.iotdb.db.rescon.TVListAllocator;
import org.apache.iotdb.db.utils.MemUtils;
import org.apache.iotdb.db.utils.datastructure.TVList;
import org.apache.iotdb.tsfile.file.metadata.enums.TSDataType;
import org.apache.iotdb.tsfile.file.metadata.enums.TSEncoding;
import org.apache.iotdb.tsfile.read.common.TimeRange;
import org.apache.iotdb.tsfile.write.schema.MeasurementSchema;

public abstract class AbstractMemTable implements IMemTable {

  private final Map<String, Map<String, IWritableMemChunk>> memTableMap;

  private long version = Long.MAX_VALUE;

  private List<Modification> modifications = new ArrayList<>();

  private int avgSeriesPointNumThreshold = IoTDBDescriptor.getInstance().getConfig()
      .getAvgSeriesPointNumberThreshold();

  private long memSize = 0;

  protected boolean enableMemControl = false;

  /**
   * memory usage of all TVLists memory usage regardless of whether these TVLists are full
   */
  private long tvListRamCost = 0;

  private int seriesNumber = 0;

  private long totalPointsNum = 0;

  private long totalPointsNumThreshold = 0;

  private long maxPlanIndex = Long.MIN_VALUE;

  private long minPlanIndex = Long.MAX_VALUE;

  public AbstractMemTable() {
    this.memTableMap = new HashMap<>();
  }

  public AbstractMemTable(Map<String, Map<String, IWritableMemChunk>> memTableMap) {
    this.memTableMap = memTableMap;
  }

  @Override
  public Map<String, Map<String, IWritableMemChunk>> getMemTableMap() {
    return memTableMap;
  }

  /**
   * check whether the given seriesPath is within this memtable.
   *
   * @return true if seriesPath is within this memtable
   */
  private boolean checkPath(String deviceId, String measurement) {
    return memTableMap.containsKey(deviceId) && memTableMap.get(deviceId).containsKey(measurement);
  }

  private IWritableMemChunk createIfNotExistAndGet(String deviceId, String measurement,
      MeasurementSchema schema) {
    if (!memTableMap.containsKey(deviceId)) {
      memTableMap.put(deviceId, new HashMap<>());
    }
    Map<String, IWritableMemChunk> memSeries = memTableMap.get(deviceId);
    if (!memSeries.containsKey(measurement)) {
      memSeries.put(measurement, genMemSeries(schema));
      seriesNumber++;
      totalPointsNumThreshold += avgSeriesPointNumThreshold;
    }
    return memSeries.get(measurement);
  }

  protected abstract IWritableMemChunk genMemSeries(MeasurementSchema schema);

  @Override
  public void insert(InsertRowPlan insertRowPlan) {
    updatePlanIndexes(insertRowPlan.getIndex());
    for (int i = 0; i < insertRowPlan.getValues().length; i++) {

      if (insertRowPlan.getValues()[i] == null) {
        continue;
      }

      Object value = insertRowPlan.getValues()[i];
      memSize += MemUtils.getRecordSize(insertRowPlan.getMeasurementMNodes()[i].getSchema().getType(), value,
          !enableMemControl);

      write(insertRowPlan.getDeviceId().getFullPath(), insertRowPlan.getMeasurements()[i],
          insertRowPlan.getMeasurementMNodes()[i].getSchema(), insertRowPlan.getTime(), value);
    }

    totalPointsNum += insertRowPlan.getMeasurements().length - insertRowPlan.getFailedMeasurementNumber();
  }

  @Override
  public void insertTablet(InsertTabletPlan insertTabletPlan, int start, int end)
      throws WriteProcessException {
    updatePlanIndexes(insertTabletPlan.getIndex());
    try {
      write(insertTabletPlan, start, end);
      memSize += MemUtils.getRecordSize(insertTabletPlan, start, end, !enableMemControl);
      totalPointsNum += (insertTabletPlan.getMeasurements().length - insertTabletPlan.getFailedMeasurementNumber())
        * (end - start);
    } catch (RuntimeException e) {
      throw new WriteProcessException(e);
    }
  }


  @Override
  public void write(String deviceId, String measurement, MeasurementSchema schema, long insertTime,
      Object objectValue) {
    IWritableMemChunk memSeries = createIfNotExistAndGet(deviceId, measurement, schema);
    memSeries.write(insertTime, objectValue);
  }

  @Override
  public void write(InsertTabletPlan insertTabletPlan, int start, int end) {
    updatePlanIndexes(insertTabletPlan.getIndex());
    for (int i = 0; i < insertTabletPlan.getMeasurements().length; i++) {
      if (insertTabletPlan.getColumns()[i] == null) {
        continue;
      }
      IWritableMemChunk memSeries = createIfNotExistAndGet(insertTabletPlan.getDeviceId().getFullPath(),
          insertTabletPlan.getMeasurements()[i], insertTabletPlan.getMeasurementMNodes()[i].getSchema());
      memSeries.write(insertTabletPlan.getTimes(), insertTabletPlan.getColumns()[i],
          insertTabletPlan.getDataTypes()[i], start, end);
    }
  }

  @Override
  public boolean checkIfNeedStartNewChunk(String deviceId, String measurement) {
    if (!memTableMap.containsKey(deviceId)) {
      return true;
    }
    Map<String, IWritableMemChunk> memSeries = memTableMap.get(deviceId);
    return !memSeries.containsKey(measurement);
  }

  @Override
  public boolean checkIfNeedToGetDataList(String deviceId, String measurement, int lengthToBeAdded) {
    Map<String, IWritableMemChunk> memSeries = memTableMap.get(deviceId);
    IWritableMemChunk memChunk = memSeries.get(measurement);
    return !memChunk.checkIfDataListIsEnough(lengthToBeAdded);
  }

  @Override
  public int getCurrentTVListSize(String deviceId, String measurement) {
    Map<String, IWritableMemChunk> memSeries = memTableMap.get(deviceId);
    IWritableMemChunk memChunk = memSeries.get(measurement);
    return memChunk.getTVList().size();
  }

  public int getSeriesNumber() {
    return seriesNumber;
  }

  public long getTotalPointsNum() {
    return totalPointsNum;
  }

  @Override
  public long size() {
    long sum = 0;
    for (Map<String, IWritableMemChunk> seriesMap : memTableMap.values()) {
      for (IWritableMemChunk writableMemChunk : seriesMap.values()) {
        sum += writableMemChunk.count();
      }
    }
    return sum;
  }

  @Override
  public long memSize() {
    return memSize;
  }

  @Override
  public boolean reachTotalPointNumThreshold() {
    if (totalPointsNum == 0) {
      return false;
    }
    return totalPointsNum >= totalPointsNumThreshold;
  }

  @Override
  public void clear() {
    memTableMap.clear();
    modifications.clear();
    memSize = 0;
    seriesNumber = 0;
    totalPointsNum = 0;
    totalPointsNumThreshold = 0;
<<<<<<< HEAD
    tvListRamCost = 0;
=======
    maxPlanIndex = 0;
>>>>>>> a79f2525
  }

  @Override
  public boolean isEmpty() {
    return memTableMap.isEmpty();
  }

  @Override
  public ReadOnlyMemChunk query(String deviceId, String measurement, TSDataType dataType,
      TSEncoding encoding, Map<String, String> props, long timeLowerBound)
      throws IOException, QueryProcessException {
    if (!checkPath(deviceId, measurement)) {
      return null;
    }
    List<TimeRange> deletionList = constructDeletionList(deviceId, measurement, timeLowerBound);
    IWritableMemChunk memChunk = memTableMap.get(deviceId).get(measurement);
    TVList chunkCopy = memChunk.getTVList().clone();

    chunkCopy.setDeletionList(deletionList);
    return new ReadOnlyMemChunk(measurement, dataType, encoding, chunkCopy, props, getVersion());
  }

  private List<TimeRange> constructDeletionList(String deviceId, String measurement,
      long timeLowerBound) {
    List<TimeRange> deletionList = new ArrayList<>();
    deletionList.add(new TimeRange(Long.MIN_VALUE, timeLowerBound));
    for (Modification modification : modifications) {
      if (modification instanceof Deletion) {
        Deletion deletion = (Deletion) modification;
        if (deletion.getDevice().equals(deviceId) && deletion.getMeasurement().equals(measurement)
            && deletion.getEndTime() > timeLowerBound) {
          long lowerBound = Math.max(deletion.getStartTime(), timeLowerBound);
          deletionList.add(new TimeRange(lowerBound, deletion.getEndTime()));
        }
      }
    }
    return TimeRange.sortAndMerge(deletionList);
  }

  @Override
  public void delete(PartialPath originalPath, PartialPath devicePath, long startTimestamp, long endTimestamp) {
    Map<String, IWritableMemChunk> deviceMap = memTableMap.get(devicePath.getFullPath());
    if (deviceMap == null) {
      return;
    }

    Iterator<Entry<String, IWritableMemChunk>> iter = deviceMap.entrySet().iterator();
    while (iter.hasNext()) {
      Entry<String, IWritableMemChunk> entry = iter.next();
      IWritableMemChunk chunk = entry.getValue();
      PartialPath fullPath = devicePath.concatNode(entry.getKey());
      if (originalPath.matchFullPath(fullPath)) {
        if (startTimestamp == Long.MIN_VALUE && endTimestamp == Long.MAX_VALUE) {
          iter.remove();
        }
        int deletedPointsNumber = chunk.delete(startTimestamp, endTimestamp);
        totalPointsNum -= deletedPointsNumber;
      }
    }
  }

  @Override
  public void delete(Deletion deletion) {
    this.modifications.add(deletion);
  }

  public long getVersion() {
    return version;
  }

  public void setVersion(long version) {
    this.version = version;
  }

  @Override
  public void addTVListRamCost(long cost) {
    this.tvListRamCost += cost;
  }

  @Override
  public long getTVListsRamCost() {
    return tvListRamCost;
  }

  @Override
  public void addTextDataSize(long testDataSize) {
    this.memSize += testDataSize;
  }

  @Override
  public void release() {
    for (Entry<String, Map<String, IWritableMemChunk>> entry : memTableMap.entrySet()) {
      for (Entry<String, IWritableMemChunk> subEntry : entry.getValue().entrySet()) {
        TVListAllocator.getInstance().release(subEntry.getValue().getTVList());
      }
    }
  }

  @Override
  public long getMaxPlanIndex() {
    return maxPlanIndex;
  }

  @Override
  public long getMinPlanIndex() {
    return minPlanIndex;
  }

  void updatePlanIndexes(long index) {
    maxPlanIndex = Math.max(index, maxPlanIndex);
    minPlanIndex = Math.min(index, minPlanIndex);
  }
}<|MERGE_RESOLUTION|>--- conflicted
+++ resolved
@@ -229,11 +229,8 @@
     seriesNumber = 0;
     totalPointsNum = 0;
     totalPointsNumThreshold = 0;
-<<<<<<< HEAD
     tvListRamCost = 0;
-=======
     maxPlanIndex = 0;
->>>>>>> a79f2525
   }
 
   @Override
