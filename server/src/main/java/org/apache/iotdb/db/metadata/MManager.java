/*
 * Licensed to the Apache Software Foundation (ASF) under one
 * or more contributor license agreements.  See the NOTICE file
 * distributed with this work for additional information
 * regarding copyright ownership.  The ASF licenses this file
 * to you under the Apache License, Version 2.0 (the
 * "License"); you may not use this file except in compliance
 * with the License.  You may obtain a copy of the License at
 *
 *     http://www.apache.org/licenses/LICENSE-2.0
 *
 * Unless required by applicable law or agreed to in writing,
 * software distributed under the License is distributed on an
 * "AS IS" BASIS, WITHOUT WARRANTIES OR CONDITIONS OF ANY
 * KIND, either express or implied.  See the License for the
 * specific language governing permissions and limitations
 * under the License.
 */
package org.apache.iotdb.db.metadata;

import java.io.BufferedReader;
import java.io.File;
import java.io.FileReader;
import java.io.IOException;
import java.util.ArrayDeque;
import java.util.ArrayList;
import java.util.Arrays;
import java.util.Collection;
import java.util.Collections;
import java.util.Comparator;
import java.util.Deque;
import java.util.HashMap;
import java.util.HashSet;
import java.util.LinkedList;
import java.util.List;
import java.util.Map;
import java.util.Map.Entry;
import java.util.Set;
import java.util.TreeSet;
import java.util.concurrent.locks.ReentrantReadWriteLock;
import org.apache.iotdb.db.conf.IoTDBConfig;
import org.apache.iotdb.db.conf.IoTDBConstant;
import org.apache.iotdb.db.conf.IoTDBDescriptor;
import org.apache.iotdb.db.conf.adapter.ActiveTimeSeriesCounter;
import org.apache.iotdb.db.conf.adapter.IoTDBConfigDynamicAdapter;
import org.apache.iotdb.db.engine.StorageEngine;
import org.apache.iotdb.db.engine.fileSystem.SystemFileFactory;
import org.apache.iotdb.db.exception.ConfigAdjusterException;
import org.apache.iotdb.db.exception.metadata.DeleteFailedException;
import org.apache.iotdb.db.exception.metadata.IllegalPathException;
import org.apache.iotdb.db.exception.metadata.MetadataException;
import org.apache.iotdb.db.exception.metadata.PathNotExistException;
import org.apache.iotdb.db.exception.metadata.StorageGroupAlreadySetException;
import org.apache.iotdb.db.exception.metadata.StorageGroupNotSetException;
import org.apache.iotdb.db.metadata.mnode.InternalMNode;
import org.apache.iotdb.db.metadata.mnode.LeafMNode;
import org.apache.iotdb.db.metadata.mnode.MNode;
import org.apache.iotdb.db.metadata.mnode.StorageGroupMNode;
import org.apache.iotdb.db.monitor.MonitorConstants;
import org.apache.iotdb.db.qp.constant.SQLConstant;
import org.apache.iotdb.db.qp.physical.sys.CreateTimeSeriesPlan;
import org.apache.iotdb.db.qp.physical.sys.ShowTimeSeriesPlan;
import org.apache.iotdb.db.query.dataset.ShowTimeSeriesResult;
import org.apache.iotdb.db.utils.RandomDeleteCache;
import org.apache.iotdb.db.utils.TestOnly;
import org.apache.iotdb.tsfile.common.cache.LRUCache;
import org.apache.iotdb.tsfile.exception.cache.CacheException;
import org.apache.iotdb.tsfile.file.metadata.enums.CompressionType;
import org.apache.iotdb.tsfile.file.metadata.enums.TSDataType;
import org.apache.iotdb.tsfile.file.metadata.enums.TSEncoding;
import org.apache.iotdb.tsfile.read.common.Path;
import org.apache.iotdb.tsfile.utils.Pair;
import org.apache.iotdb.tsfile.write.schema.MeasurementSchema;
import org.slf4j.Logger;
import org.slf4j.LoggerFactory;

/**
 * This class takes the responsibility of serialization of all the metadata info and persistent it
 * into files. This class contains all the interfaces to modify the metadata for delta system. All
 * the operations will be insert into the logs temporary in case the downtime of the delta system.
 */
public class MManager {

  private static final Logger logger = LoggerFactory.getLogger(MManager.class);
  private static final String TIME_SERIES_TREE_HEADER = "===  Timeseries Tree  ===\n\n";

  // the lock for read/insert
  private ReentrantReadWriteLock lock = new ReentrantReadWriteLock();
  // the log file seriesPath
  private String logFilePath;
  private MTree mtree;
  private MLogWriter logWriter;
  private TagLogFile tagLogFile;
  private boolean isRecovering;
  // device -> DeviceMNode
  private RandomDeleteCache<String, MNode> mNodeCache;
  // currently, if a key is not existed in the mRemoteSchemaCache, an IOException will be thrown
  private LRUCache<String, MeasurementSchema> mRemoteSchemaCache;

  // tag key -> tag value -> LeafMNode
  private Map<String, Map<String, Set<LeafMNode>>> tagIndex = new HashMap<>();

  // storage group name -> the series number
  private Map<String, Integer> seriesNumberInStorageGroups = new HashMap<>();
  private long maxSeriesNumberAmongStorageGroup;
  private boolean initialized;
  private IoTDBConfig config;

  private static class MManagerHolder {

    private MManagerHolder() {
      // allowed to do nothing
    }

    private static final MManager INSTANCE = new MManager();
  }

  private MManager() {
    config = IoTDBDescriptor.getInstance().getConfig();
    String schemaDir = config.getSchemaDir();
    File schemaFolder = SystemFileFactory.INSTANCE.getFile(schemaDir);
    if (!schemaFolder.exists()) {
      if (schemaFolder.mkdirs()) {
        logger.info("create system folder {}", schemaFolder.getAbsolutePath());
      } else {
        logger.info("create system folder {} failed.", schemaFolder.getAbsolutePath());
      }
    }
    logFilePath = schemaDir + File.separator + MetadataConstant.METADATA_LOG;

    // do not write log when recover
    isRecovering = true;

    int cacheSize = config.getmManagerCacheSize();
    mNodeCache = new RandomDeleteCache<String, MNode>(cacheSize) {

      @Override
      public MNode loadObjectByKey(String key) throws CacheException {
        lock.readLock().lock();
        try {
          return mtree.getNodeByPathWithStorageGroupCheck(key);
        } catch (MetadataException e) {
          throw new CacheException(e);
        } finally {
          lock.readLock().unlock();
        }
      }
    };

    int remoteCacheSize = config.getmRemoteSchemaCacheSize();
    mRemoteSchemaCache = new LRUCache<String, MeasurementSchema>(remoteCacheSize) {
      @Override
      protected MeasurementSchema loadObjectByKey(String key) {
        return null;
      }

      @Override
      public synchronized void removeItem(String key) {
        cache.keySet().removeIf(s -> s.startsWith(key));
      }
    };
  }

  public static MManager getInstance() {
    return MManagerHolder.INSTANCE;
  }

  // Because the writer will be used later and should not be closed here.
  @SuppressWarnings("squid:S2093")
  public synchronized void init() {
    if (initialized) {
      return;
    }
    File logFile = SystemFileFactory.INSTANCE.getFile(logFilePath);

    try {
      tagLogFile = new TagLogFile(config.getSchemaDir(), MetadataConstant.TAG_LOG);

      initFromLog(logFile);

      if (config.isEnableParameterAdapter()) {
        List<String> storageGroups = mtree.getAllStorageGroupNames();
        for (String sg : storageGroups) {
          MNode node = mtree.getNodeByPath(sg);
          seriesNumberInStorageGroups.put(sg, node.getLeafCount());
        }
        maxSeriesNumberAmongStorageGroup =
            seriesNumberInStorageGroups.values().stream().max(Integer::compareTo).orElse(0);
      }

      logWriter = new MLogWriter(config.getSchemaDir(), MetadataConstant.METADATA_LOG);
      isRecovering = false;
    } catch (IOException | MetadataException e) {
      mtree = new MTree();
      logger.error("Cannot read MTree from file, using an empty new one", e);
    }
    initialized = true;
  }

  private void initFromLog(File logFile) throws IOException {
    // init the metadata from the operation log
    mtree = new MTree();
    if (logFile.exists()) {
      try (FileReader fr = new FileReader(logFile);
          BufferedReader br = new BufferedReader(fr)) {
        String cmd;
        while ((cmd = br.readLine()) != null) {
          try {
            operation(cmd);
          } catch (Exception e) {
            logger.error("Can not operate cmd {}", cmd, e);
          }
        }
      }
    }
  }

  /**
   * function for clearing MTree
   */
  public void clear() {
    lock.writeLock().lock();
    try {
      this.mtree = new MTree();
      this.mNodeCache.clear();
      this.tagIndex.clear();
      this.seriesNumberInStorageGroups.clear();
      this.maxSeriesNumberAmongStorageGroup = 0;
      if (logWriter != null) {
        logWriter.close();
        logWriter = null;
      }
      if (tagLogFile != null) {
        tagLogFile.close();
        tagLogFile = null;
      }
      initialized = false;
    } catch (IOException e) {
      logger.error("Cannot close metadata log writer, because:", e);
    } finally {
      lock.writeLock().unlock();
    }
  }

  public void operation(String cmd) throws IOException, MetadataException {
    // see createTimeseries() to get the detailed format of the cmd
    String[] args = cmd.trim().split(",", -1);
    switch (args[0]) {
      case MetadataOperationType.CREATE_TIMESERIES:
        Map<String, String> props = new HashMap<>();
        if (!args[5].isEmpty()) {
          String[] keyValues = args[5].split("&");
          String[] kv;
          for (String keyValue : keyValues) {
            kv = keyValue.split("=");
            props.put(kv[0], kv[1]);
          }
        }

        String alias = null;
        if (!args[6].isEmpty()) {
          alias = args[6];
        }
        long offset = -1L;
        Map<String, String> tagMap = null;
        if (!args[7].isEmpty()) {
          offset = Long.parseLong(args[7]);
          tagMap = tagLogFile.readTag(config.getTagAttributeTotalSize(), offset);
        }

        CreateTimeSeriesPlan plan = new CreateTimeSeriesPlan(new Path(args[1]),
            TSDataType.deserialize(Short.parseShort(args[2])),
            TSEncoding.deserialize(Short.parseShort(args[3])),
            CompressionType.deserialize(Short.parseShort(args[4])), props, tagMap, null, alias);

        createTimeseries(plan, offset);
        break;
      case MetadataOperationType.DELETE_TIMESERIES:
        String failedTimeseries = deleteTimeseries(args[1]);
        if (!failedTimeseries.isEmpty()) {
          throw new DeleteFailedException(failedTimeseries);
        }
        break;
      case MetadataOperationType.SET_STORAGE_GROUP:
        setStorageGroup(args[1]);
        break;
      case MetadataOperationType.DELETE_STORAGE_GROUP:
        List<String> storageGroups = new ArrayList<>(Arrays.asList(args).subList(1, args.length));
        deleteStorageGroups(storageGroups);
        break;
      case MetadataOperationType.SET_TTL:
        setTTL(args[1], Long.parseLong(args[2]));
        break;
      case MetadataOperationType.CHANGE_OFFSET:
        changeOffset(args[1], Long.parseLong(args[2]));
        break;
      default:
        logger.error("Unrecognizable command {}", cmd);
    }
  }

  public void createTimeseries(CreateTimeSeriesPlan plan) throws MetadataException {
    createTimeseries(plan, -1);
  }

  public void createTimeseries(CreateTimeSeriesPlan plan, long offset) throws MetadataException {
    lock.writeLock().lock();
    String path = plan.getPath().getFullPath();
    try {
      /*
       * get the storage group with auto create schema
       */
      String storageGroupName;
      try {
        storageGroupName = mtree.getStorageGroupName(path);
      } catch (StorageGroupNotSetException e) {
        if (!config.isAutoCreateSchemaEnabled()) {
          throw e;
        }
        storageGroupName =
            MetaUtils.getStorageGroupNameByLevel(path, config.getDefaultStorageGroupLevel());
        setStorageGroup(storageGroupName);
      }

      // check memory
      IoTDBConfigDynamicAdapter.getInstance().addOrDeleteTimeSeries(1);

      // create time series in MTree
      LeafMNode leafMNode = mtree
          .createTimeseries(path, plan.getDataType(), plan.getEncoding(), plan.getCompressor(),
              plan.getProps(), plan.getAlias());

      // update tag index
      if (plan.getTags() != null) {
        // tag key, tag value
        for (Entry<String, String> entry : plan.getTags().entrySet()) {
          tagIndex.computeIfAbsent(entry.getKey(), k -> new HashMap<>())
              .computeIfAbsent(entry.getValue(), v -> new HashSet<>()).add(leafMNode);
        }
      }

      // update statistics
      if (config.isEnableParameterAdapter()) {
        int size = seriesNumberInStorageGroups.get(storageGroupName);
        seriesNumberInStorageGroups.put(storageGroupName, size + 1);
        if (size + 1 > maxSeriesNumberAmongStorageGroup) {
          maxSeriesNumberAmongStorageGroup = size + 1;
        }
      }

      // write log
      if (!isRecovering) {
        // either tags or attributes is not empty
        if ((plan.getTags() != null && !plan.getTags().isEmpty())
            || (plan.getAttributes() != null && !plan.getAttributes().isEmpty())) {
          offset = tagLogFile.write(plan.getTags(), plan.getAttributes());
        }
        logWriter.createTimeseries(plan, offset);
      }
      leafMNode.setOffset(offset);

    } catch (IOException | ConfigAdjusterException e) {
      throw new MetadataException(e.getMessage());
    } finally {
      lock.writeLock().unlock();
    }
  }

  /**
   * Add one timeseries to metadata tree, if the timeseries already exists, throw exception
   *
   * @param path       the timeseries path
   * @param dataType   the dateType {@code DataType} of the timeseries
   * @param encoding   the encoding function {@code Encoding} of the timeseries
   * @param compressor the compressor function {@code Compressor} of the time series
   * @return whether the measurement occurs for the first time in this storage group (if true, the
   * measurement should be registered to the StorageEngine too)
   */
  public void createTimeseries(String path, TSDataType dataType, TSEncoding encoding,
      CompressionType compressor, Map<String, String> props) throws MetadataException {
    createTimeseries(
        new CreateTimeSeriesPlan(new Path(path), dataType, encoding, compressor, props, null, null,
            null));
  }

  /**
   * Delete all timeseries under the given path, may cross different storage group
   *
   * @param prefixPath path to be deleted, could be root or a prefix path or a full path
   * @return  The String is the deletion failed Timeseries
   */
  public String deleteTimeseries(String prefixPath) throws MetadataException {
    lock.writeLock().lock();

    // clear cached schema
    mRemoteSchemaCache.removeItem(prefixPath);

    if (isStorageGroup(prefixPath)) {

      if (config.isEnableParameterAdapter()) {
        int size = seriesNumberInStorageGroups.get(prefixPath);
        seriesNumberInStorageGroups.put(prefixPath, 0);
        if (size == maxSeriesNumberAmongStorageGroup) {
          seriesNumberInStorageGroups.values().stream()
              .max(Integer::compareTo)
              .ifPresent(val -> maxSeriesNumberAmongStorageGroup = val);
        }
      }

      mNodeCache.clear();
    }
    try {
      List<String> allTimeseries = mtree.getAllTimeseriesName(prefixPath);
      // Monitor storage group seriesPath is not allowed to be deleted
      allTimeseries.removeIf(p -> p.startsWith(MonitorConstants.STAT_STORAGE_GROUP_PREFIX));

      Set<String> failedNames = new HashSet<>();
      for (String p : allTimeseries) {
        try {
          String emptyStorageGroup = deleteOneTimeseriesAndUpdateStatistics(p);
          if (!isRecovering) {
            if (emptyStorageGroup != null) {
              StorageEngine.getInstance().deleteAllDataFilesInOneStorageGroup(emptyStorageGroup);
            }
            logWriter.deleteTimeseries(p);
          }
        } catch (DeleteFailedException e) {
          failedNames.add(e.getName());
        }
      }
      return String.join(",", failedNames);
    } catch (IOException e) {
      throw new MetadataException(e.getMessage());
    } finally {
      lock.writeLock().unlock();
    }
  }

  /**
   * remove the node from the tag inverted index
   *
   * @param node
   * @throws IOException
   */
  private void removeFromTagInvertedIndex(LeafMNode node) throws IOException {
    if (node.getOffset() < 0) {
      return;
    }
    Map<String, String> tagMap =
        tagLogFile.readTag(config.getTagAttributeTotalSize(), node.getOffset());
    if (tagMap != null) {
      for (Entry<String, String> entry : tagMap.entrySet()) {
        tagIndex.get(entry.getKey()).get(entry.getValue()).remove(node);
        if (tagIndex.get(entry.getKey()).get(entry.getValue()).isEmpty()) {
          tagIndex.get(entry.getKey()).remove(entry.getValue());
          if (tagIndex.get(entry.getKey()).isEmpty()) {
            tagIndex.remove(entry.getKey());
          }
        }
      }
    }
  }

  /**
   * @param path full path from root to leaf node
   * @return after delete if the storage group is empty, return its name, otherwise return null
   */
  private String deleteOneTimeseriesAndUpdateStatistics(String path)
      throws MetadataException, IOException {
    lock.writeLock().lock();
    try {
      Pair<String, LeafMNode> pair = mtree.deleteTimeseriesAndReturnEmptyStorageGroup(path);
      removeFromTagInvertedIndex(pair.right);
      String storageGroupName = pair.left;

      // TODO: delete the path node and all its ancestors
      mNodeCache.clear();
      try {
        IoTDBConfigDynamicAdapter.getInstance().addOrDeleteTimeSeries(-1);
      } catch (ConfigAdjusterException e) {
        throw new MetadataException(e);
      }

      if (config.isEnableParameterAdapter()) {
        String storageGroup = getStorageGroupName(path);
        int size = seriesNumberInStorageGroups.get(storageGroup);
        seriesNumberInStorageGroups.put(storageGroup, size - 1);
        if (size == maxSeriesNumberAmongStorageGroup) {
          seriesNumberInStorageGroups.values().stream().max(Integer::compareTo)
              .ifPresent(val -> maxSeriesNumberAmongStorageGroup = val);
        }
      }
      return storageGroupName;
    } finally {
      lock.writeLock().unlock();
    }
  }

  /**
   * Set storage group of the given path to MTree. Check
   *
   * @param storageGroup root.node.(node)*
   */
  public void setStorageGroup(String storageGroup) throws MetadataException {
    lock.writeLock().lock();
    try {
      mtree.setStorageGroup(storageGroup);
      IoTDBConfigDynamicAdapter.getInstance().addOrDeleteStorageGroup(1);

      if (config.isEnableParameterAdapter()) {
        ActiveTimeSeriesCounter.getInstance().init(storageGroup);
        seriesNumberInStorageGroups.put(storageGroup, 0);
      }
      if (!isRecovering) {
        logWriter.setStorageGroup(storageGroup);
      }
    } catch (IOException e) {
      throw new MetadataException(e.getMessage());
    } catch (ConfigAdjusterException e) {
      mtree.deleteStorageGroup(storageGroup);
      throw new MetadataException(e);
    } finally {
      lock.writeLock().unlock();
    }
  }

  /**
   * Delete storage groups of given paths from MTree. Log format: "delete_storage_group,sg1,sg2,sg3"
   *
   * @param storageGroups list of paths to be deleted. Format: root.node
   */
  public void deleteStorageGroups(List<String> storageGroups) throws MetadataException {
    lock.writeLock().lock();
    try {
      for (String storageGroup : storageGroups) {
        // clear cached schema
        mRemoteSchemaCache.removeItem(storageGroup);

        // try to delete storage group
        List<LeafMNode> leafMNodes = mtree.deleteStorageGroup(storageGroup);
        for (LeafMNode leafMNode : leafMNodes) {
          removeFromTagInvertedIndex(leafMNode);
        }
        mNodeCache.clear();

        if (config.isEnableParameterAdapter()) {
          IoTDBConfigDynamicAdapter.getInstance().addOrDeleteStorageGroup(-1);
          int size = seriesNumberInStorageGroups.get(storageGroup);
          IoTDBConfigDynamicAdapter.getInstance().addOrDeleteTimeSeries(size * -1);
          ActiveTimeSeriesCounter.getInstance().delete(storageGroup);
          seriesNumberInStorageGroups.remove(storageGroup);
          if (size == maxSeriesNumberAmongStorageGroup) {
            maxSeriesNumberAmongStorageGroup =
                seriesNumberInStorageGroups.values().stream().max(Integer::compareTo).orElse(0);
          }
        }
        // if success
        if (!isRecovering) {
          logWriter.deleteStorageGroup(storageGroup);
        }
      }
    } catch (ConfigAdjusterException e) {
      throw new MetadataException(e);
    } catch (IOException e) {
      throw new MetadataException(e.getMessage());
    } finally {
      lock.writeLock().unlock();
    }
  }

  /**
   * Check if the given path is storage group or not.
   *
   * @param path Format: root.node.(node)*
   * @apiNote :for cluster
   */
  boolean isStorageGroup(String path) {
    lock.readLock().lock();
    try {
      return mtree.isStorageGroup(path);
    } finally {
      lock.readLock().unlock();
    }
  }

  /**
   * Get series type for given seriesPath.
   *
   * @param path full path
   */
  public TSDataType getSeriesType(String path) throws MetadataException {
    lock.readLock().lock();
    try {
      if (path.equals(SQLConstant.RESERVED_TIME)) {
        return TSDataType.INT64;
      }

      try {
        MeasurementSchema schema = mRemoteSchemaCache.get(path);
        if (schema != null) {
          return schema.getType();
        }
      } catch (IOException e) {
        // unreachable
      }

      return mtree.getSchema(path).getType();
    } finally {
      lock.readLock().unlock();
    }
  }

  public MeasurementSchema[] getSchemas(String deviceId, String[] measurements)
      throws MetadataException {
    lock.readLock().lock();
    try {
      MNode deviceNode = getNodeByPath(deviceId);
      MeasurementSchema[] measurementSchemas = new MeasurementSchema[measurements.length];
      for (int i = 0; i < measurementSchemas.length; i++) {
        if (!deviceNode.hasChild(measurements[i])) {
          throw new MetadataException(measurements[i] + " does not exist in " + deviceId);
        }
        measurementSchemas[i] = ((LeafMNode) deviceNode.getChild(measurements[i])).getSchema();
      }
      return measurementSchemas;
    } finally {
      lock.readLock().unlock();
    }
  }

  /**
   * Get all devices under given prefixPath.
   *
   * @param prefixPath a prefix of a full path. if the wildcard is not at the tail, then each
   *                   wildcard can only match one level, otherwise it can match to the tail.
   * @return A HashSet instance which stores devices names with given prefixPath.
   */
  public Set<String> getDevices(String prefixPath) throws MetadataException {
    lock.readLock().lock();
    try {
      return mtree.getDevices(prefixPath);
    } finally {
      lock.readLock().unlock();
    }
  }

  /**
   * Get all nodes from the given level
   *
   * @param prefixPath can be a prefix of a full path. Can not be a full path. can not have
   *                   wildcard. But, the level of the prefixPath can be smaller than the given
   *                   level, e.g., prefixPath = root.a while the given level is 5
   * @param nodeLevel  the level can not be smaller than the level of the prefixPath
   * @return A List instance which stores all node at given level
   */
  public List<String> getNodesList(String prefixPath, int nodeLevel) throws MetadataException {
    lock.readLock().lock();
    try {
      return mtree.getNodesList(prefixPath, nodeLevel);
    } finally {
      lock.readLock().unlock();
    }
  }

  /**
   * Get storage group name by path
   *
   * <p>e.g., root.sg1 is a storage group and path = root.sg1.d1, return root.sg1
   *
   * @return storage group in the given path
   */
  public String getStorageGroupName(String path) throws StorageGroupNotSetException {
    lock.readLock().lock();
    try {
      return mtree.getStorageGroupName(path);
    } finally {
      lock.readLock().unlock();
    }
  }

  /**
   * Get all storage group names
   */
  public List<String> getAllStorageGroupNames() {
    lock.readLock().lock();
    try {
      return mtree.getAllStorageGroupNames();
    } finally {
      lock.readLock().unlock();
    }
  }

  /**
   * Get all storage group MNodes
   */
  public List<StorageGroupMNode> getAllStorageGroupNodes() {
    lock.readLock().lock();
    try {
      return mtree.getAllStorageGroupNodes();
    } finally {
      lock.readLock().unlock();
    }
  }

  /**
   * Return all paths for given path if the path is abstract. Or return the path itself. Regular
   * expression in this method is formed by the amalgamation of seriesPath and the character '*'.
   *
   * @param prefixPath can be a prefix or a full path. if the wildcard is not at the tail, then each
   *                   wildcard can only match one level, otherwise it can match to the tail.
   */
  public List<String> getAllTimeseriesName(String prefixPath) throws MetadataException {
    lock.readLock().lock();
    try {
      return mtree.getAllTimeseriesName(prefixPath);
    } finally {
      lock.readLock().unlock();
    }
  }

  /**
   * Similar to method getAllTimeseriesName(), but return Path instead of String in order to include alias.
   */
  public List<Path> getAllTimeseriesPath(String prefixPath) throws MetadataException {
    lock.readLock().lock();
    try {
      return mtree.getAllTimeseriesPath(prefixPath);
    } finally {
      lock.readLock().unlock();
    }
  }

  /**
   * To calculate the count of timeseries for given prefix path.
   */
  public int getAllTimeseriesCount(String prefixPath) throws MetadataException {
    lock.readLock().lock();
    try {
      return mtree.getAllTimeseriesCount(prefixPath);
    } finally {
      lock.readLock().unlock();
    }
  }

  /**
   * To calculate the count of nodes in the given level for given prefix path.
   *
   * @param prefixPath a prefix path or a full path, can not contain '*'
   * @param level the level can not be smaller than the level of the prefixPath
   */
  public int getNodesCountInGivenLevel(String prefixPath, int level) throws MetadataException {
    lock.readLock().lock();
    try {
      return mtree.getNodesCountInGivenLevel(prefixPath, level);
    } finally {
      lock.readLock().unlock();
    }
  }

  public List<ShowTimeSeriesResult> getAllTimeseriesSchema(ShowTimeSeriesPlan plan)
      throws MetadataException {
    lock.readLock().lock();
    try {
      if (!tagIndex.containsKey(plan.getKey())) {
        throw new MetadataException("The key " + plan.getKey() + " is not a tag.");
      }
      Map<String, Set<LeafMNode>> value2Node = tagIndex.get(plan.getKey());
      if (value2Node.isEmpty()) {
        throw new MetadataException("The key " + plan.getKey() + " is not a tag.");
      }
      Set<LeafMNode> allMatchedNodes = new TreeSet<>(Comparator.comparing(MNode::getFullPath));
      if (plan.isContains()) {
        for (Entry<String, Set<LeafMNode>> entry : value2Node.entrySet()) {
          String tagValue = entry.getKey();
          if (tagValue.contains(plan.getValue())) {
            allMatchedNodes.addAll(entry.getValue());
          }
        }
      } else {
        for (Entry<String, Set<LeafMNode>> entry : value2Node.entrySet()) {
          String tagValue = entry.getKey();
          if (plan.getValue().equals(tagValue)) {
            allMatchedNodes.addAll(entry.getValue());
          }
        }
      }
      List<ShowTimeSeriesResult> res = new LinkedList<>();
      String[] prefixNodes = MetaUtils.getNodeNames(plan.getPath().getFullPath());
      int curOffset = -1;
      int count = 0;
      int limit = plan.getLimit();
      int offset = plan.getOffset();
      for (LeafMNode leaf : allMatchedNodes) {
        if (match(leaf.getFullPath(), prefixNodes)) {
          if (limit != 0 || offset != 0) {
            curOffset++;
            if (curOffset < offset || count == limit) {
              continue;
            }
          }
          try {
            Pair<Map<String, String>, Map<String, String>> pair =
                tagLogFile.read(config.getTagAttributeTotalSize(), leaf.getOffset());
            pair.left.putAll(pair.right);
            MeasurementSchema measurementSchema = leaf.getSchema();
            res.add(new ShowTimeSeriesResult(leaf.getFullPath(), leaf.getAlias(),
                getStorageGroupName(leaf.getFullPath()), measurementSchema.getType().toString(),
                measurementSchema.getEncodingType().toString(),
                measurementSchema.getCompressor().toString(), pair.left));
            if (limit != 0 || offset != 0) {
              count++;
            }
          } catch (IOException e) {
            throw new MetadataException(
                "Something went wrong while deserialize tag info of " + leaf.getFullPath(), e);
          }
        }
      }
      return res;
    } finally {
      lock.readLock().unlock();
    }
  }

  /**
   * whether the full path has the prefixNodes
   */
  private boolean match(String fullPath, String[] prefixNodes) {
    String[] nodes = MetaUtils.getNodeNames(fullPath);
    if (nodes.length < prefixNodes.length) {
      return false;
    }
    for (int i = 0; i < prefixNodes.length; i++) {
      if (!"*".equals(prefixNodes[i]) && !prefixNodes[i].equals(nodes[i])) {
        return false;
      }
    }
    return true;
  }

  /**
   * Get the result of ShowTimeseriesPlan
   *
   * @param plan show time series query plan
   */
  public List<ShowTimeSeriesResult> showTimeseries(ShowTimeSeriesPlan plan)
      throws MetadataException {
    lock.readLock().lock();
    try {
      List<String[]> ans = mtree.getAllMeasurementSchema(plan);
      List<ShowTimeSeriesResult> res = new LinkedList<>();
      for (String[] ansString : ans) {
        long tagFileOffset = Long.parseLong(ansString[6]);
        try {
          if (tagFileOffset < 0) {
            // no tags/attributes
            res.add(new ShowTimeSeriesResult(ansString[0], ansString[1], ansString[2], ansString[3],
                ansString[4], ansString[5], Collections.emptyMap()));
          } else {
            // has tags/attributes
            Pair<Map<String, String>, Map<String, String>> pair =
                tagLogFile.read(config.getTagAttributeTotalSize(), tagFileOffset);
            pair.left.putAll(pair.right);
            res.add(new ShowTimeSeriesResult(ansString[0], ansString[1], ansString[2], ansString[3],
                ansString[4], ansString[5], pair.left));
          }
        } catch (IOException e) {
          throw new MetadataException(
              "Something went wrong while deserialize tag info of " + ansString[0], e);
        }
      }
      return res;
    } finally {
      lock.readLock().unlock();
    }
  }

  public MeasurementSchema getSeriesSchema(String device, String measurement)
      throws MetadataException {
    lock.readLock().lock();
    try {
      InternalMNode node = (InternalMNode) mtree.getNodeByPath(device);
      MNode leaf = node.getChild(measurement);
      if (leaf != null) {
        return ((LeafMNode) leaf).getSchema();
      } else {
        return mRemoteSchemaCache
            .get(device + IoTDBConstant.PATH_SEPARATOR + measurement);
      }
    } catch (PathNotExistException e) {
      try {
        MeasurementSchema measurementSchema = mRemoteSchemaCache
            .get(device + IoTDBConstant.PATH_SEPARATOR + measurement);
        if (measurementSchema != null) {
          return measurementSchema;
        } else {
          throw e;
        }
      } catch (IOException ex) {
        throw e;
      }
    } catch (IllegalPathException e) {
      //do nothing and throw it directly.
      throw e;
    } catch (IOException e) {
      // cache miss
      throw new PathNotExistException(device + IoTDBConstant.PATH_SEPARATOR + measurement);
    } finally {
      lock.readLock().unlock();
    }
  }

  /**
   * Get child node path in the next level of the given path.
   *
   * <p>e.g., MTree has [root.sg1.d1.s1, root.sg1.d1.s2, root.sg1.d2.s1] given path = root.sg1,
   * return [root.sg1.d1, root.sg1.d2]
   *
   * @return All child nodes' seriesPath(s) of given seriesPath.
   */
  public Set<String> getChildNodePathInNextLevel(String path) throws MetadataException {
    lock.readLock().lock();
    try {
      return mtree.getChildNodePathInNextLevel(path);
    } finally {
      lock.readLock().unlock();
    }
  }

  /**
   * Check whether the path exists.
   *
   * @param path a full path or a prefix path
   */
  public boolean isPathExist(String path) {
    lock.readLock().lock();
    try {
      return mtree.isPathExist(path);
    } finally {
      lock.readLock().unlock();
    }
  }

  /**
   * Get node by path
   */
  public MNode getNodeByPath(String path) throws MetadataException {
    lock.readLock().lock();
    try {
      return mtree.getNodeByPath(path);
    } finally {
      lock.readLock().unlock();
    }
  }

  /**
   * Get storage group node by path. If storage group is not set, StorageGroupNotSetException will
   * be thrown
   */
  public StorageGroupMNode getStorageGroupNode(String path) throws MetadataException {
    lock.readLock().lock();
    try {
      return mtree.getStorageGroupNode(path);
    } finally {
      lock.readLock().unlock();
    }
  }

  /**
   * get device node, if the storage group is not set, create it when autoCreateSchema is true
   *
   * (we develop this method as we need to get the node's lock after we get the lock.writeLock())
   *
   * <p>!!!!!!Attention!!!!! must call the return node's readUnlock() if you call this method.
   *
   * @param path path
   */
  public MNode getDeviceNodeWithAutoCreateAndReadLock(
      String path, boolean autoCreateSchema, int sgLevel) throws MetadataException {
    lock.readLock().lock();
    MNode node = null;
    boolean shouldSetStorageGroup;
    try {
      node = mNodeCache.get(path);
      return node;
    } catch (CacheException e) {
      if (!autoCreateSchema) {
        throw new PathNotExistException(path);
      }
    } finally {
      if (node != null) {
        ((InternalMNode) node).readLock();
      }
      lock.readLock().unlock();
    }

    lock.writeLock().lock();
    try {
      try {
        node = mNodeCache.get(path);
        return node;
      } catch (CacheException e) {
        shouldSetStorageGroup = e.getCause() instanceof StorageGroupNotSetException;
      }

      if (shouldSetStorageGroup) {
        String storageGroupName = MetaUtils.getStorageGroupNameByLevel(path, sgLevel);
        setStorageGroup(storageGroupName);
      }
      node = mtree.getDeviceNodeWithAutoCreating(path, sgLevel);
      return node;
    } catch (StorageGroupAlreadySetException e) {
      // ignore set storage group concurrently
      node = mtree.getDeviceNodeWithAutoCreating(path, sgLevel);
      return node;
    } finally {
      if (node != null) {
        ((InternalMNode) node).readLock();
      }
      lock.writeLock().unlock();
    }
  }

  /**
   * !!!!!!Attention!!!!! must call the return node's readUnlock() if you call this method.
   */
  public MNode getDeviceNodeWithAutoCreateAndReadLock(String path) throws MetadataException {
    return getDeviceNodeWithAutoCreateAndReadLock(
        path, config.isAutoCreateSchemaEnabled(), config.getDefaultStorageGroupLevel());
  }

<<<<<<< HEAD

=======
>>>>>>> b1d422ac
  public MNode getChild(MNode parent, String child) {
    lock.readLock().lock();
    try {
      return parent.getChild(child);
    } finally {
      lock.readLock().unlock();
    }
  }

  /**
   * Get metadata in string
   */
  public String getMetadataInString() {
    lock.readLock().lock();
    try {
      return TIME_SERIES_TREE_HEADER + mtree.toString();
    } finally {
      lock.readLock().unlock();
    }
  }

  @TestOnly
  public void setMaxSeriesNumberAmongStorageGroup(long maxSeriesNumberAmongStorageGroup) {
    this.maxSeriesNumberAmongStorageGroup = maxSeriesNumberAmongStorageGroup;
  }

  public long getMaximalSeriesNumberAmongStorageGroups() {
    return maxSeriesNumberAmongStorageGroup;
  }

  public void setTTL(String storageGroup, long dataTTL) throws MetadataException, IOException {
    lock.writeLock().lock();
    try {
      getStorageGroupNode(storageGroup).setDataTTL(dataTTL);
      if (!isRecovering) {
        logWriter.setTTL(storageGroup, dataTTL);
      }
    } finally {
      lock.writeLock().unlock();
    }
  }

  /**
   * get all storageGroups ttl
   *
   * @return key-> storageGroupName, value->ttl
   */
  public Map<String, Long> getStorageGroupsTTL() {
    Map<String, Long> storageGroupsTTL = new HashMap<>();
    try {
      List<String> storageGroups = this.getAllStorageGroupNames();
      for (String storageGroup : storageGroups) {
        long ttl = getStorageGroupNode(storageGroup).getDataTTL();
        storageGroupsTTL.put(storageGroup, ttl);
      }
    } catch (MetadataException e) {
      logger.error("get storage groups ttl failed.", e);
    }
    return storageGroupsTTL;
  }

  /**
   * Check whether the given path contains a storage group change or set the new offset of a
   * timeseries
   *
   * @param path   timeseries
   * @param offset offset in the tag file
   */
  public void changeOffset(String path, long offset) throws MetadataException {
    lock.writeLock().lock();
    try {
      ((LeafMNode) mtree.getNodeByPath(path)).setOffset(offset);
    } finally {
      lock.writeLock().unlock();
    }
  }

  /**
   * upsert tags and attributes key-value for the timeseries if the key has existed, just use the
   * new value to update it.
   *
   * @param tagsMap       newly added tags map
   * @param attributesMap newly added attributes map
   * @param fullPath      timeseries
   */
  public void upsertTagsAndAttributes(
      Map<String, String> tagsMap, Map<String, String> attributesMap, String fullPath)
      throws MetadataException, IOException {
    lock.writeLock().lock();
    try {
      MNode mNode = mtree.getNodeByPath(fullPath);
      if (!(mNode instanceof LeafMNode)) {
        throw new PathNotExistException(fullPath);
      }
      LeafMNode leafMNode = (LeafMNode) mNode;
      // no tag or attribute, we need to add a new record in log
      if (leafMNode.getOffset() < 0) {
        long offset = tagLogFile.write(tagsMap, attributesMap);
        logWriter.changeOffset(fullPath, offset);
        leafMNode.setOffset(offset);
        // update inverted Index map
        for (Entry<String, String> entry : tagsMap.entrySet()) {
          tagIndex.computeIfAbsent(entry.getKey(), k -> new HashMap<>())
              .computeIfAbsent(entry.getValue(), v -> new HashSet<>()).add(leafMNode);
        }
        return;
      }

      Pair<Map<String, String>, Map<String, String>> pair =
          tagLogFile.read(config.getTagAttributeTotalSize(), leafMNode.getOffset());

      for (Entry<String, String> entry : tagsMap.entrySet()) {
        String key = entry.getKey();
        String value = entry.getValue();
        String beforeValue = pair.left.get(key);
        pair.left.put(key, value);
        // if the key has existed and the value is not equal to the new one
        // we should remove before key-value from inverted index map
        if (beforeValue != null && !beforeValue.equals(value)) {
          tagIndex.get(key).get(beforeValue).remove(leafMNode);
          if (tagIndex.get(key).get(beforeValue).isEmpty()) {
            tagIndex.get(key).remove(beforeValue);
          }
        }

        // if the key doesn't exist or the value is not equal to the new one
        // we should add a new key-value to inverted index map
        if (beforeValue == null || !beforeValue.equals(value)) {
          tagIndex.computeIfAbsent(key, k -> new HashMap<>())
              .computeIfAbsent(value, v -> new HashSet<>()).add(leafMNode);
        }
      }
      pair.left.putAll(tagsMap);
      pair.right.putAll(attributesMap);

      // persist the change to disk
      tagLogFile.write(pair.left, pair.right, leafMNode.getOffset());

    } finally {
      lock.writeLock().unlock();
    }
  }

  /**
   * add new attributes key-value for the timeseries
   *
   * @param attributesMap newly added attributes map
   * @param fullPath      timeseries
   */
  public void addAttributes(Map<String, String> attributesMap, String fullPath)
      throws MetadataException, IOException {
    lock.writeLock().lock();
    try {
      MNode mNode = mtree.getNodeByPath(fullPath);
      if (!(mNode instanceof LeafMNode)) {
        throw new PathNotExistException(fullPath);
      }
      LeafMNode leafMNode = (LeafMNode) mNode;
      // no tag or attribute, we need to add a new record in log
      if (leafMNode.getOffset() < 0) {
        long offset = tagLogFile.write(Collections.emptyMap(), attributesMap);
        logWriter.changeOffset(fullPath, offset);
        leafMNode.setOffset(offset);
        return;
      }

      Pair<Map<String, String>, Map<String, String>> pair =
          tagLogFile.read(config.getTagAttributeTotalSize(), leafMNode.getOffset());

      for (Entry<String, String> entry : attributesMap.entrySet()) {
        String key = entry.getKey();
        String value = entry.getValue();
        if (pair.right.containsKey(key)) {
          throw new MetadataException(
              String.format("TimeSeries [%s] already has the attribute [%s].", fullPath, key));
        }
        pair.right.put(key, value);
      }

      // persist the change to disk
      tagLogFile.write(pair.left, pair.right, leafMNode.getOffset());
    } finally {
      lock.writeLock().unlock();
    }
  }

  /**
   * add new tags key-value for the timeseries
   *
   * @param tagsMap  newly added tags map
   * @param fullPath timeseries
   */
  public void addTags(Map<String, String> tagsMap, String fullPath)
      throws MetadataException, IOException {
    lock.writeLock().lock();
    try {
      MNode mNode = mtree.getNodeByPath(fullPath);
      if (!(mNode instanceof LeafMNode)) {
        throw new PathNotExistException(fullPath);
      }
      LeafMNode leafMNode = (LeafMNode) mNode;
      // no tag or attribute, we need to add a new record in log
      if (leafMNode.getOffset() < 0) {
        long offset = tagLogFile.write(tagsMap, Collections.emptyMap());
        logWriter.changeOffset(fullPath, offset);
        leafMNode.setOffset(offset);
        // update inverted Index map
        for (Entry<String, String> entry : tagsMap.entrySet()) {
          tagIndex.computeIfAbsent(entry.getKey(), k -> new HashMap<>())
              .computeIfAbsent(entry.getValue(), v -> new HashSet<>()).add(leafMNode);
        }
        return;
      }

      Pair<Map<String, String>, Map<String, String>> pair =
          tagLogFile.read(config.getTagAttributeTotalSize(), leafMNode.getOffset());

      for (Entry<String, String> entry : tagsMap.entrySet()) {
        String key = entry.getKey();
        String value = entry.getValue();
        if (pair.left.containsKey(key)) {
          throw new MetadataException(
              String.format("TimeSeries [%s] already has the tag [%s].", fullPath, key));
        }
        pair.left.put(key, value);
      }

      // persist the change to disk
      tagLogFile.write(pair.left, pair.right, leafMNode.getOffset());

      // update tag inverted map
      tagsMap.forEach((key, value) -> tagIndex.computeIfAbsent(key, k -> new HashMap<>())
          .computeIfAbsent(value, v -> new HashSet<>()).add(leafMNode));

    } finally {
      lock.writeLock().unlock();
    }
  }

  /**
   * drop tags or attributes of the timeseries
   *
   * @param keySet   tags key or attributes key
   * @param fullPath timeseries path
   */
  public void dropTagsOrAttributes(Set<String> keySet, String fullPath)
      throws MetadataException, IOException {
    lock.writeLock().lock();
    try {
      MNode mNode = mtree.getNodeByPath(fullPath);
      if (!(mNode instanceof LeafMNode)) {
        throw new PathNotExistException(fullPath);
      }
      LeafMNode leafMNode = (LeafMNode) mNode;
      // no tag or attribute, just do nothing.
      if (leafMNode.getOffset() < 0) {
        return;
      }
      Pair<Map<String, String>, Map<String, String>> pair =
          tagLogFile.read(config.getTagAttributeTotalSize(), leafMNode.getOffset());

      Map<String, String> deleteTag = new HashMap<>();
      for (String key : keySet) {
        // check tag map
        // check attribute map
        if (pair.left.containsKey(key)) {
          deleteTag.put(key, pair.left.remove(key));
        } else {
          pair.right.remove(key);
        }
      }

      // persist the change to disk
      tagLogFile.write(pair.left, pair.right, leafMNode.getOffset());

      for (Entry<String, String> entry : deleteTag.entrySet()) {
        String key = entry.getKey();
        String value = entry.getValue();
        // change the tag inverted index map
        tagIndex.get(key).get(value).remove(leafMNode);
        if (tagIndex.get(key).get(value).isEmpty()) {
          tagIndex.get(key).remove(value);
          if (tagIndex.get(key).isEmpty()) {
            tagIndex.remove(key);
          }
        }
      }
    } finally {
      lock.writeLock().unlock();
    }
  }

  /**
   * set/change the values of tags or attributes
   *
   * @param alterMap the new tags or attributes key-value
   * @param fullPath timeseries
   */
  public void setTagsOrAttributesValue(Map<String, String> alterMap, String fullPath)
      throws MetadataException, IOException {
    lock.writeLock().lock();
    try {
      MNode mNode = mtree.getNodeByPath(fullPath);
      if (!(mNode instanceof LeafMNode)) {
        throw new PathNotExistException(fullPath);
      }
      LeafMNode leafMNode = (LeafMNode) mNode;
      if (leafMNode.getOffset() < 0) {
        throw new MetadataException(
            String.format("TimeSeries [%s] does not have any tag/attribute.", fullPath));
      }

      // tags, attributes
      Pair<Map<String, String>, Map<String, String>> pair =
          tagLogFile.read(config.getTagAttributeTotalSize(), leafMNode.getOffset());
      Map<String, String> oldTagValue = new HashMap<>();
      Map<String, String> newTagValue = new HashMap<>();

      for (Entry<String, String> entry : alterMap.entrySet()) {
        String key = entry.getKey();
        String value = entry.getValue();
        // check tag map
        if (pair.left.containsKey(key)) {
          oldTagValue.put(key, pair.left.get(key));
          newTagValue.put(key, value);
          pair.left.put(key, value);
        } else if (pair.right.containsKey(key)) {
          // check attribute map
          pair.right.put(key, value);
        } else {
          throw new MetadataException(
              String.format("TimeSeries [%s] does not have tag/attribute [%s].", fullPath, key));
        }
      }

      // persist the change to disk
      tagLogFile.write(pair.left, pair.right, leafMNode.getOffset());

      for (Entry<String, String> entry : oldTagValue.entrySet()) {
        String key = entry.getKey();
        String beforeValue = entry.getValue();
        String currentValue = newTagValue.get(key);
        // change the tag inverted index map
        tagIndex.get(key).get(beforeValue).remove(leafMNode);
        tagIndex.computeIfAbsent(key, k -> new HashMap<>())
            .computeIfAbsent(currentValue, k -> new HashSet<>()).add(leafMNode);
      }
    } finally {
      lock.writeLock().unlock();
    }
  }

  /**
   * rename the tag or attribute's key of the timeseries
   *
   * @param oldKey   old key of tag or attribute
   * @param newKey   new key of tag or attribute
   * @param fullPath timeseries
   */
  public void renameTagOrAttributeKey(String oldKey, String newKey, String fullPath)
      throws MetadataException, IOException {
    lock.writeLock().lock();
    try {
      MNode mNode = mtree.getNodeByPath(fullPath);
      if (!(mNode instanceof LeafMNode)) {
        throw new PathNotExistException(fullPath);
      }
      LeafMNode leafMNode = (LeafMNode) mNode;
      if (leafMNode.getOffset() < 0) {
        throw new MetadataException(
            String.format("TimeSeries [%s] does not have [%s] tag/attribute.", fullPath, oldKey));
      }
      // tags, attributes
      Pair<Map<String, String>, Map<String, String>> pair =
          tagLogFile.read(config.getTagAttributeTotalSize(), leafMNode.getOffset());

      // current name has existed
      if (pair.left.containsKey(newKey) || pair.right.containsKey(newKey)) {
        throw new MetadataException(
            String.format(
                "TimeSeries [%s] already has a tag/attribute named [%s].", fullPath, newKey));
      }

      // check tag map
      if (pair.left.containsKey(oldKey)) {
        String value = pair.left.remove(oldKey);
        pair.left.put(newKey, value);
        // persist the change to disk
        tagLogFile.write(pair.left, pair.right, leafMNode.getOffset());
        // change the tag inverted index map
        tagIndex.get(oldKey).get(value).remove(leafMNode);
        tagIndex.computeIfAbsent(newKey, k -> new HashMap<>())
            .computeIfAbsent(value, k -> new HashSet<>()).add(leafMNode);
      } else if (pair.right.containsKey(oldKey)) {
        // check attribute map
        pair.right.put(newKey, pair.right.remove(oldKey));
        // persist the change to disk
        tagLogFile.write(pair.left, pair.right, leafMNode.getOffset());
      } else {
        throw new MetadataException(
            String.format("TimeSeries [%s] does not have tag/attribute [%s].", fullPath, oldKey));
      }
    } finally {
      lock.writeLock().unlock();
    }
  }

  /**
   * Check whether the given path contains a storage group
   */
  boolean checkStorageGroupByPath(String path) {
    lock.readLock().lock();
    try {
      return mtree.checkStorageGroupByPath(path);
    } finally {
      lock.readLock().unlock();
    }
  }

  /**
   * Get all storage groups under the given path
   *
   * @return List of String represented all storage group names
   * @apiNote :for cluster
   */
  List<String> getStorageGroupByPath(String path) throws MetadataException {
    lock.readLock().lock();
    try {
      return mtree.getStorageGroupByPath(path);
    } catch (MetadataException e) {
      throw new MetadataException(e);
    } finally {
      lock.readLock().unlock();
    }
  }

  public void collectSeries(MNode startingNode, Collection<MeasurementSchema> timeseriesSchemas) {
    Deque<MNode> nodeDeque = new ArrayDeque<>();
    nodeDeque.addLast(startingNode);
    while (!nodeDeque.isEmpty()) {
      MNode node = nodeDeque.removeFirst();
      if (node instanceof LeafMNode) {
        MeasurementSchema nodeSchema = ((LeafMNode) node).getSchema();
        timeseriesSchemas.add(new MeasurementSchema(node.getFullPath(), nodeSchema.getType(),
            nodeSchema.getEncodingType(), nodeSchema.getCompressor()));
      } else if (!node.getChildren().isEmpty()) {
        nodeDeque.addAll(node.getChildren().values());
      }
    }
  }

  /**
   * Collect the timeseries schemas under "startingPath". Notice the measurements in the collected
   * MeasurementSchemas are the full path here.
   *
   * @param startingPath
   * @param timeseriesSchemas
   */
  public void collectSeries(String startingPath, List<MeasurementSchema> timeseriesSchemas) {
    MNode mNode;
    try {
      mNode = getNodeByPath(startingPath);
    } catch (MetadataException e) {
      return;
    }
    collectSeries(mNode, timeseriesSchemas);
  }

  /**
   * For a path, infer all storage groups it may belong to. The path can have wildcards.
   *
   * <p>Consider the path into two parts: (1) the sub path which can not contain a storage group
   * name and (2) the sub path which is substring that begin after the storage group name.
   *
   * <p>(1) Suppose the part of the path can not contain a storage group name (e.g.,
   * "root".contains("root.sg") == false), then: If the wildcard is not at the tail, then for each
   * wildcard, only one level will be inferred and the wildcard will be removed. If the wildcard is
   * at the tail, then the inference will go on until the storage groups are found and the wildcard
   * will be kept. (2) Suppose the part of the path is a substring that begin after the storage
   * group name. (e.g., For "root.*.sg1.a.*.b.*" and "root.x.sg1" is a storage group, then this part
   * is "a.*.b.*"). For this part, keep what it is.
   *
   * <p>Assuming we have three SGs: root.group1, root.group2, root.area1.group3 Eg1: for input
   * "root.*", returns ("root.group1", "root.group1.*"), ("root.group2", "root.group2.*")
   * ("root.area1.group3", "root.area1.group3.*") Eg2: for input "root.*.s1", returns
   * ("root.group1", "root.group1.s1"), ("root.group2", "root.group2.s1")
   *
   * <p>Eg3: for input "root.area1.*", returns ("root.area1.group3", "root.area1.group3.*")
   *
   * @param path can be a prefix or a full path.
   * @return StorageGroupName-FullPath pairs
   */
  public Map<String, String> determineStorageGroup(String path) throws IllegalPathException {
    lock.readLock().lock();
    try {
      return mtree.determineStorageGroup(path);
    } finally {
      lock.readLock().unlock();
    }
  }

  /**
   * if the path is in local mtree, nothing needed to do (because mtree is in the memory);
   * Otherwise cache the path to mRemoteSchemaCache
   * @param path
   * @param schema
   */
  public void cacheSchema(String path, MeasurementSchema schema) {
    // check schema is in local
    try {
      ShowTimeSeriesPlan tempPlan = new ShowTimeSeriesPlan(new Path(path), false, null, null, 0, 0);
      List<String[]> schemas = mtree.getAllMeasurementSchema(tempPlan);
      if (schemas.isEmpty()) {
        mRemoteSchemaCache.put(path, schema);
      }
    } catch (MetadataException e) {
      mRemoteSchemaCache.put(path, schema);
    }
  }
}<|MERGE_RESOLUTION|>--- conflicted
+++ resolved
@@ -1029,10 +1029,6 @@
         path, config.isAutoCreateSchemaEnabled(), config.getDefaultStorageGroupLevel());
   }
 
-<<<<<<< HEAD
-
-=======
->>>>>>> b1d422ac
   public MNode getChild(MNode parent, String child) {
     lock.readLock().lock();
     try {
