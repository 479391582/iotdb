--- conflicted
+++ resolved
@@ -423,12 +423,8 @@
     }
   }
 
-<<<<<<< HEAD
   public void closeStorageGroupProcessor(PartialPath storageGroupPath, boolean isSeq,
       boolean isSync) {
-=======
-  public void closeStorageGroupProcessor(PartialPath storageGroupPath, boolean isSeq, boolean isSync) {
->>>>>>> e1edeb74
     StorageGroupProcessor processor = processorMap.get(storageGroupPath);
     if (processor == null) {
       return;
@@ -475,7 +471,6 @@
    * @param isSync           close tsfile synchronously or asynchronously
    * @throws StorageGroupNotSetException
    */
-<<<<<<< HEAD
   public void closeStorageGroupProcessor(PartialPath storageGroupPath, long partitionId,
       boolean isSeq,
       boolean isSync)
@@ -499,29 +494,6 @@
             processor.syncCloseOneTsFileProcessor(isSeq, tsfileProcessor);
           } else {
             processor.asyncCloseOneTsFileProcessor(isSeq, tsfileProcessor);
-=======
-  public void closeStorageGroupProcessor(PartialPath storageGroupPath, long partitionId, boolean isSeq,
-      boolean isSync)
-      throws StorageGroupNotSetException {
-    StorageGroupProcessor processor = processorMap.get(storageGroupPath);
-    if (processor != null) {
-      logger.info("async closing sg processor is called for closing {}, seq = {}, partitionId = {}",
-          storageGroupPath, isSeq, partitionId);
-      processor.writeLock();
-      // to avoid concurrent modification problem, we need a new array list
-      List<TsFileProcessor> processors = isSeq ?
-          new ArrayList<>(processor.getWorkSequenceTsFileProcessors()) :
-          new ArrayList<>(processor.getWorkUnsequenceTsFileProcessor());
-      try {
-        for (TsFileProcessor tsfileProcessor : processors) {
-          if (tsfileProcessor.getTimeRangeId() == partitionId) {
-            if (isSync) {
-              processor.syncCloseOneTsFileProcessor(isSeq, tsfileProcessor);
-            } else {
-              processor.asyncCloseOneTsFileProcessor(isSeq, tsfileProcessor);
-            }
-            break;
->>>>>>> e1edeb74
           }
           break;
         }
@@ -784,14 +756,9 @@
   }
 
   /**
-<<<<<<< HEAD
    * Get a map indicating which storage groups have working TsFileProcessors and its associated
    * partitionId and whether it is sequence or not.
    *
-=======
-   * Get a map indicating which storage groups have working TsFileProcessors and its associated partitionId and whether
-   * it is sequence or not.
->>>>>>> e1edeb74
    * @return storage group -> a list of partitionId-isSequence pairs
    */
   public Map<String, List<Pair<Long, Boolean>>> getWorkingStorageGroupPartitions() {
@@ -819,10 +786,6 @@
     StorageEngine.enablePartition = enablePartition;
   }
 
-<<<<<<< HEAD
-
-=======
->>>>>>> e1edeb74
   @TestOnly
   public static boolean isEnablePartition() {
     return enablePartition;
