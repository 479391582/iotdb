--- conflicted
+++ resolved
@@ -54,13 +54,8 @@
   public LocalGroupByExecutor(Path path, Set<String> allSensors, TSDataType dataType,
       QueryContext context, Filter timeFilter, TsFileFilter fileFilter)
       throws StorageEngineException, QueryProcessException {
-<<<<<<< HEAD
-      queryDataSource = QueryResourceManager.getInstance()
-          .getQueryDataSource(path, context, timeFilter);
-=======
     queryDataSource = QueryResourceManager.getInstance()
         .getQueryDataSource(path, context, timeFilter);
->>>>>>> 126a946c
     // update filter by TTL
     timeFilter = queryDataSource.updateFilterUsingTTL(timeFilter);
     this.reader = new SeriesAggregateReader(path, allSensors, dataType, context, queryDataSource,
@@ -70,12 +65,8 @@
   }
 
   public boolean isEmpty() {
-<<<<<<< HEAD
-    return queryDataSource.getSeqResources().isEmpty() && queryDataSource.getUnseqResources().isEmpty();
-=======
     return queryDataSource.getSeqResources().isEmpty() && queryDataSource.getUnseqResources()
         .isEmpty();
->>>>>>> 126a946c
   }
 
   @Override
