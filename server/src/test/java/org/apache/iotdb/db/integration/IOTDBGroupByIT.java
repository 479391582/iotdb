/*
 * Licensed to the Apache Software Foundation (ASF) under one
 * or more contributor license agreements.  See the NOTICE file
 * distributed with this work for additional information
 * regarding copyright ownership.  The ASF licenses this file
 * to you under the Apache License, Version 2.0 (the
 * "License"); you may not use this file except in compliance
 * with the License.  You may obtain a copy of the License at
 *
 *     http://www.apache.org/licenses/LICENSE-2.0
 *
 * Unless required by applicable law or agreed to in writing,
 * software distributed under the License is distributed on an
 * "AS IS" BASIS, WITHOUT WARRANTIES OR CONDITIONS OF ANY
 * KIND, either express or implied.  See the License for the
 * specific language governing permissions and limitations
 * under the License.
 */

package org.apache.iotdb.db.integration;

import org.apache.iotdb.db.conf.IoTDBDescriptor;
import org.apache.iotdb.db.utils.EnvironmentUtils;
import org.apache.iotdb.jdbc.Config;
import org.junit.After;
import org.junit.Assert;
import org.junit.Before;
import org.junit.Test;

import java.sql.*;

import static org.apache.iotdb.db.constant.TestConstant.*;
import static org.junit.Assert.fail;

public class IOTDBGroupByIT {


  private static String[] dataSet1 = new String[]{
      "SET STORAGE GROUP TO root.ln.wf01.wt01",
      "CREATE TIMESERIES root.ln.wf01.wt01.status WITH DATATYPE=BOOLEAN, ENCODING=PLAIN",
      "CREATE TIMESERIES root.ln.wf01.wt01.temperature WITH DATATYPE=DOUBLE, ENCODING=PLAIN",
      "CREATE TIMESERIES root.ln.wf01.wt01.hardware WITH DATATYPE=INT32, ENCODING=PLAIN",
      "INSERT INTO root.ln.wf01.wt01(timestamp,temperature,status, hardware) "
          + "values(1, 1.1, false, 11)",
      "INSERT INTO root.ln.wf01.wt01(timestamp,temperature,status, hardware) "
          + "values(2, 2.2, true, 22)",
      "INSERT INTO root.ln.wf01.wt01(timestamp,temperature,status, hardware) "
          + "values(3, 3.3, false, 33 )",
      "INSERT INTO root.ln.wf01.wt01(timestamp,temperature,status, hardware) "
          + "values(4, 4.4, false, 44)",
      "INSERT INTO root.ln.wf01.wt01(timestamp,temperature,status, hardware) "
          + "values(5, 5.5, false, 55)",
      "flush",
      "INSERT INTO root.ln.wf01.wt01(timestamp,temperature,status, hardware) "
          + "values(100, 100.1, false, 110)",
      "INSERT INTO root.ln.wf01.wt01(timestamp,temperature,status, hardware) "
          + "values(150, 200.2, true, 220)",
      "flush",
      "INSERT INTO root.ln.wf01.wt01(timestamp,temperature,status, hardware) "
          + "values(200, 300.3, false, 330 )",
      "INSERT INTO root.ln.wf01.wt01(timestamp,temperature,status, hardware) "
          + "values(250, 400.4, false, 440)",
      "INSERT INTO root.ln.wf01.wt01(timestamp,temperature,status, hardware) "
          + "values(300, 500.5, false, 550)",
      "flush",
      "INSERT INTO root.ln.wf01.wt01(timestamp,temperature,status, hardware) "
          + "values(10, 10.1, false, 110)",
      "INSERT INTO root.ln.wf01.wt01(timestamp,temperature,status, hardware) "
          + "values(20, 20.2, true, 220)",
      "INSERT INTO root.ln.wf01.wt01(timestamp,temperature,status, hardware) "
          + "values(30, 30.3, false, 330 )",
      "INSERT INTO root.ln.wf01.wt01(timestamp,temperature,status, hardware) "
          + "values(40, 40.4, false, 440)",
      "INSERT INTO root.ln.wf01.wt01(timestamp,temperature,status, hardware) "
          + "values(50, 50.5, false, 550)",
      "flush",
      "INSERT INTO root.ln.wf01.wt01(timestamp,temperature,status, hardware) "
          + "values(500, 100.1, false, 110)",
      "INSERT INTO root.ln.wf01.wt01(timestamp,temperature,status, hardware) "
          + "values(510, 200.2, true, 220)",
      "INSERT INTO root.ln.wf01.wt01(timestamp,temperature,status, hardware) "
          + "values(520, 300.3, false, 330 )",
      "INSERT INTO root.ln.wf01.wt01(timestamp,temperature,status, hardware) "
          + "values(530, 400.4, false, 440)",
      "INSERT INTO root.ln.wf01.wt01(timestamp,temperature,status, hardware) "
          + "values(540, 500.5, false, 550)",
      "flush",
      "INSERT INTO root.ln.wf01.wt01(timestamp,temperature,status, hardware) "
          + "values(580, 100.1, false, 110)",
      "INSERT INTO root.ln.wf01.wt01(timestamp,temperature,status, hardware) "
          + "values(590, 200.2, true, 220)",
      "INSERT INTO root.ln.wf01.wt01(timestamp,temperature,status, hardware) "
          + "values(600, 300.3, false, 330 )",
      "INSERT INTO root.ln.wf01.wt01(timestamp,temperature,status, hardware) "
          + "values(610, 400.4, false, 440)",
      "INSERT INTO root.ln.wf01.wt01(timestamp,temperature,status, hardware) "
          + "values(620, 500.5, false, 550)",
  };

  private static final String TIMESTAMP_STR = "Time";
  private long prevPartitionInterval;

  @Before
  public void setUp() throws Exception {
    EnvironmentUtils.closeStatMonitor();
    prevPartitionInterval = IoTDBDescriptor.getInstance().getConfig().getPartitionInterval();
    IoTDBDescriptor.getInstance().getConfig().setPartitionInterval(1000);
    EnvironmentUtils.envSetUp();
    Class.forName(Config.JDBC_DRIVER_NAME);
    prepareData();
  }

  @After
  public void tearDown() throws Exception {
    EnvironmentUtils.cleanEnv();
    IoTDBDescriptor.getInstance().getConfig().setPartitionInterval(prevPartitionInterval);
  }

  @Test
  public void countSumAvgTest() {
    System.out.println("countSumAvgTest");
    String[] retArray1 = new String[]{
        "5,3,35.8,11.933333333333332",
        "25,2,70.7,35.35",
        "45,1,50.5,50.5",
        "65,0,0.0,null",
        "85,1,100.1,100.1",
        "105,0,0.0,null",
        "125,0,0.0,null",
        "145,1,200.2,200.2"
    };
    String[] retArray2 = new String[]{
        "50,1,50.5,50.5",
        "60,0,0.0,null",
        "70,0,0.0,null",
        "80,0,0.0,null",
        "90,0,0.0,null",
        "100,1,100.1,100.1",
        "110,0,0.0,null",
        "120,0,0.0,null",
        "130,0,0.0,null",
        "140,0,0.0,null",
        "150,1,200.2,200.2"
    };
    String[] retArray3 = new String[]{
        "25,2,70.7,35.35",
        "45,1,50.5,50.5",
        "65,0,0.0,null",
        "85,1,100.1,100.1",
        "105,0,0.0,null",
        "125,0,0.0,null",
        "145,1,200.2,200.2",
        "165,0,0.0,null",
        "185,1,300.3,300.3",
        "205,0,0.0,null",
        "225,0,0.0,null",
        "245,1,400.4,400.4",
        "265,0,0.0,null",
        "285,1,500.5,500.5",
        "305,0,0.0,null"
    };
    try (Connection connection = DriverManager.
        getConnection("jdbc:iotdb://127.0.0.1:6667/", "root", "root");
        Statement statement = connection.createStatement()) {
      boolean hasResultSet = statement.execute(
          "select count(temperature), sum(temperature), avg(temperature) from "
              + "root.ln.wf01.wt01 where time > 3 "
              + "GROUP BY ([5, 160), 20ms)");

      Assert.assertTrue(hasResultSet);
      int cnt;
      try (ResultSet resultSet = statement.getResultSet()) {
        cnt = 0;
        while (resultSet.next()) {
          String ans = resultSet.getString(TIMESTAMP_STR) + "," + resultSet
              .getString(count("root.ln.wf01.wt01.temperature")) + "," +
              resultSet.getString(sum("root.ln.wf01.wt01.temperature")) + "," + resultSet
              .getString(avg("root.ln.wf01.wt01.temperature"));
          Assert.assertEquals(retArray1[cnt], ans);
          cnt++;
        }
        Assert.assertEquals(retArray1.length, cnt);
      }

      hasResultSet = statement.execute(
          "select count(temperature), sum(temperature), avg(temperature) from "
              + "root.ln.wf01.wt01 where temperature > 3 "
              + "GROUP BY ([50, 160), 10ms)");

      Assert.assertTrue(hasResultSet);
      try (ResultSet resultSet = statement.getResultSet()) {
        cnt = 0;
        while (resultSet.next()) {
          String ans = resultSet.getString(TIMESTAMP_STR) + "," + resultSet
              .getString(count("root.ln.wf01.wt01.temperature")) + "," +
              resultSet.getString(sum("root.ln.wf01.wt01.temperature")) + "," + resultSet
              .getString(avg("root.ln.wf01.wt01.temperature"));
          Assert.assertEquals(retArray2[cnt], ans);
          cnt++;
        }
        Assert.assertEquals(retArray2.length, cnt);
      }

      hasResultSet = statement.execute(
          "select count(temperature), sum(temperature), avg(temperature) from "
              + "root.ln.wf01.wt01 where temperature > 3 "
              + "GROUP BY ([25, 314), 20ms)");

      Assert.assertTrue(hasResultSet);
      try (ResultSet resultSet = statement.getResultSet()) {
        cnt = 0;
        while (resultSet.next()) {
          String ans = resultSet.getString(TIMESTAMP_STR) + "," + resultSet
              .getString(count("root.ln.wf01.wt01.temperature")) + "," +
              resultSet.getString(sum("root.ln.wf01.wt01.temperature")) + "," + resultSet
              .getString(avg("root.ln.wf01.wt01.temperature"));
          Assert.assertEquals(retArray3[cnt], ans);
          cnt++;
        }
        Assert.assertEquals(retArray3.length, cnt);
      }

      // order by time desc
      hasResultSet = statement.execute(
          "select count(temperature), sum(temperature), avg(temperature) from "
              + "root.ln.wf01.wt01 where time > 3 "
              + "GROUP BY ([5, 160), 20ms) order by time desc");

      Assert.assertTrue(hasResultSet);
      try (ResultSet resultSet = statement.getResultSet()) {
        cnt = 0;
        while (resultSet.next()) {
          String ans = resultSet.getString(TIMESTAMP_STR) + "," + resultSet
              .getString(count("root.ln.wf01.wt01.temperature")) + "," +
              resultSet.getString(sum("root.ln.wf01.wt01.temperature")) + "," + resultSet
              .getString(avg("root.ln.wf01.wt01.temperature"));
          Assert.assertEquals(retArray1[retArray1.length - cnt - 1], ans);
          cnt++;
        }
        Assert.assertEquals(retArray1.length, cnt);
      }

      hasResultSet = statement.execute(
          "select count(temperature), sum(temperature), avg(temperature) from "
              + "root.ln.wf01.wt01 where temperature > 3 "
              + "GROUP BY ([50, 160), 10ms) order by time desc");

      Assert.assertTrue(hasResultSet);
      try (ResultSet resultSet = statement.getResultSet()) {
        cnt = 0;
        while (resultSet.next()) {
          String ans = resultSet.getString(TIMESTAMP_STR) + "," + resultSet
              .getString(count("root.ln.wf01.wt01.temperature")) + "," +
              resultSet.getString(sum("root.ln.wf01.wt01.temperature")) + "," + resultSet
              .getString(avg("root.ln.wf01.wt01.temperature"));
          Assert.assertEquals(retArray2[retArray2.length - cnt - 1], ans);
          cnt++;
        }
        Assert.assertEquals(retArray2.length, cnt);
      }

      hasResultSet = statement.execute(
          "select count(temperature), sum(temperature), avg(temperature) from "
              + "root.ln.wf01.wt01 where temperature > 3 "
              + "GROUP BY ([25, 314), 20ms) order by time desc");

      Assert.assertTrue(hasResultSet);
      try (ResultSet resultSet = statement.getResultSet()) {
        cnt = 0;
        while (resultSet.next()) {
          String ans = resultSet.getString(TIMESTAMP_STR) + "," + resultSet
              .getString(count("root.ln.wf01.wt01.temperature")) + "," +
              resultSet.getString(sum("root.ln.wf01.wt01.temperature")) + "," + resultSet
              .getString(avg("root.ln.wf01.wt01.temperature"));
          Assert.assertEquals(retArray3[retArray3.length - cnt - 1], ans);
          cnt++;
        }
        Assert.assertEquals(retArray3.length, cnt);
      }
    } catch (Exception e) {
      e.printStackTrace();
      fail(e.getMessage());
    }
  }

  @Test
<<<<<<< HEAD
  public void maxMinValeTimeTest() {
    System.out.println("maxMinValeTimeTest");
=======
  public void maxMinValueTimeTest() {
>>>>>>> ac0af883
    String[] retArray1 = new String[]{
        "2,null,null,null,null",
        "4,5.5,4.4,5,4",
        "6,null,null,null,null",
        "8,null,null,null,null",
        "10,10.1,10.1,10,10",
        "12,null,null,null,null",
        "14,null,null,null,null",
        "16,null,null,null,null",
        "18,null,null,null,null",
        "20,20.2,20.2,20,20",
        "22,null,null,null,null",
        "24,null,null,null,null",
        "26,null,null,null,null",
        "28,null,null,null,null"
    };
    String[] retArray2 = new String[]{
        "2,20.2,3.3,20,3",
        "22,40.4,30.3,40,30",
        "42,50.5,50.5,50,50",
        "62,null,null,null,null",
        "82,100.1,100.1,100,100",
        "102,null,null,null,null",
        "122,null,null,null,null",
        "142,200.2,200.2,150,150",
        "162,null,null,null,null",
        "182,300.3,300.3,200,200",
        "202,null,null,null,null",
        "222,null,null,null,null",
        "242,400.4,400.4,250,250",
        "262,null,null,null,null",
        "282,null,null,null,null",
    };
    try (Connection connection = DriverManager.
        getConnection("jdbc:iotdb://127.0.0.1:6667/", "root", "root");
        Statement statement = connection.createStatement()) {

      boolean hasResultSet = statement.execute(
          "select max_value(temperature), min_value(temperature), max_time(temperature), "
              + "min_time(temperature) from root.ln.wf01.wt01 where time > 3 "
              + "GROUP BY ([2,30), 2ms)");

      Assert.assertTrue(hasResultSet);
      int cnt;
      try (ResultSet resultSet = statement.getResultSet()) {
        cnt = 0;
        while (resultSet.next()) {
          String ans = resultSet.getString(TIMESTAMP_STR) + "," + resultSet
              .getString(max_value("root.ln.wf01.wt01.temperature"))
              + "," + resultSet.getString(min_value("root.ln.wf01.wt01.temperature")) + ","
              + resultSet.getString(max_time("root.ln.wf01.wt01.temperature"))
              + "," + resultSet.getString(min_time("root.ln.wf01.wt01.temperature"));
          Assert.assertEquals(retArray1[cnt], ans);
          cnt++;
        }
        Assert.assertEquals(retArray1.length, cnt);
      }

      hasResultSet = statement.execute(
          "select max_value(temperature), min_value(temperature), max_time(temperature), "
              + "min_time(temperature) from root.ln.wf01.wt01 where temperature > 3 "
              + "GROUP BY ([2,300), 20ms)");

      Assert.assertTrue(hasResultSet);
      try (ResultSet resultSet = statement.getResultSet()) {
        cnt = 0;
        while (resultSet.next()) {
          String ans = resultSet.getString(TIMESTAMP_STR) + "," + resultSet
              .getString(max_value("root.ln.wf01.wt01.temperature"))
              + "," + resultSet.getString(min_value("root.ln.wf01.wt01.temperature")) + ","
              + resultSet.getString(max_time("root.ln.wf01.wt01.temperature"))
              + "," + resultSet.getString(min_time("root.ln.wf01.wt01.temperature"));
          Assert.assertEquals(retArray2[cnt], ans);
          cnt++;
        }
      }
      Assert.assertEquals(retArray2.length, cnt);

      // order by time desc
      hasResultSet = statement.execute(
          "select max_value(temperature), min_value(temperature), max_time(temperature), "
              + "min_time(temperature) from root.ln.wf01.wt01 where time > 3 "
              + "GROUP BY ([2,30), 2ms) order by time desc");

      Assert.assertTrue(hasResultSet);
      try (ResultSet resultSet = statement.getResultSet()) {
        cnt = 0;
        while (resultSet.next()) {
          String ans = resultSet.getString(TIMESTAMP_STR) + "," + resultSet
              .getString(max_value("root.ln.wf01.wt01.temperature"))
              + "," + resultSet.getString(min_value("root.ln.wf01.wt01.temperature")) + ","
              + resultSet.getString(max_time("root.ln.wf01.wt01.temperature"))
              + "," + resultSet.getString(min_time("root.ln.wf01.wt01.temperature"));
          Assert.assertEquals(retArray1[retArray1.length - cnt - 1], ans);
          cnt++;
        }
        Assert.assertEquals(retArray1.length, cnt);
      }

      hasResultSet = statement.execute(
          "select max_value(temperature), min_value(temperature), max_time(temperature), "
              + "min_time(temperature) from root.ln.wf01.wt01 where temperature > 3 "
              + "GROUP BY ([2,300), 20ms) order by time desc");

      Assert.assertTrue(hasResultSet);
      try (ResultSet resultSet = statement.getResultSet()) {
        cnt = 0;
        while (resultSet.next()) {
          String ans = resultSet.getString(TIMESTAMP_STR) + "," + resultSet
              .getString(max_value("root.ln.wf01.wt01.temperature"))
              + "," + resultSet.getString(min_value("root.ln.wf01.wt01.temperature")) + ","
              + resultSet.getString(max_time("root.ln.wf01.wt01.temperature"))
              + "," + resultSet.getString(min_time("root.ln.wf01.wt01.temperature"));
          Assert.assertEquals(retArray2[retArray2.length - cnt - 1], ans);
          cnt++;
        }
      }
      Assert.assertEquals(retArray2.length, cnt);
    } catch (Exception e) {
      e.printStackTrace();
      fail(e.getMessage());
    }
  }

  @Test
  public void firstLastTest() {
    System.out.println("firstLastTest");
    String[] retArray1 = new String[]{
        "2,5.5,4.4",
        "6,null,null",
        "10,10.1,10.1",
        "14,null,null",
        "18,20.2,20.2",
        "22,null,null",
        "26,null,null"
    };
    String[] retArray2 = new String[]{
        "2,20.2,3.3",
        "22,40.4,30.3",
        "42,50.5,50.5",
        "62,null,null",
        "82,100.1,100.1",
        "102,null,null",
        "122,null,null",
        "142,200.2,200.2",
        "162,null,null",
        "182,300.3,300.3",
        "202,null,null",
        "222,null,null",
        "242,400.4,400.4",
        "262,null,null",
        "282,null,null"
    };
    try (Connection connection = DriverManager.
        getConnection("jdbc:iotdb://127.0.0.1:6667/", "root", "root");
        Statement statement = connection.createStatement()) {
      boolean hasResultSet = statement.execute(
          "select last_value(temperature), first_value(temperature) from root.ln.wf01.wt01 where time > 3 "
              + "GROUP BY ([2,30), 4ms)");

      Assert.assertTrue(hasResultSet);
      int cnt;
      try (ResultSet resultSet = statement.getResultSet()) {
        cnt = 0;
        while (resultSet.next()) {
          String ans = resultSet.getString(TIMESTAMP_STR) + "," + resultSet
              .getString(last_value("root.ln.wf01.wt01.temperature"))
              + "," + resultSet.getString(first_value("root.ln.wf01.wt01.temperature"));
          Assert.assertEquals(retArray1[cnt], ans);
          cnt++;
        }
        Assert.assertEquals(retArray1.length, cnt);
      }

      hasResultSet = statement.execute(
          "select first_value(temperature), last_value(temperature) from root.ln.wf01.wt01 "
              + "where temperature > 3 "
              + "GROUP BY ([2,300), 20ms)");

      Assert.assertTrue(hasResultSet);
      try (ResultSet resultSet = statement.getResultSet()) {
        cnt = 0;
        while (resultSet.next()) {
          String ans = resultSet.getString(TIMESTAMP_STR) + "," + resultSet
              .getString(last_value("root.ln.wf01.wt01.temperature"))
              + "," + resultSet.getString(first_value("root.ln.wf01.wt01.temperature"));
          Assert.assertEquals(retArray2[cnt], ans);
          cnt++;
        }
        Assert.assertEquals(retArray2.length, cnt);
      }

      // order by time desc
      hasResultSet = statement.execute(
          "select last_value(temperature), first_value(temperature) from root.ln.wf01.wt01 where time > 3 "
              + "GROUP BY ([2,30), 4ms) order by time desc");

      Assert.assertTrue(hasResultSet);
      try (ResultSet resultSet = statement.getResultSet()) {
        cnt = 0;
        while (resultSet.next()) {
          String ans = resultSet.getString(TIMESTAMP_STR) + "," + resultSet
              .getString(last_value("root.ln.wf01.wt01.temperature"))
              + "," + resultSet.getString(first_value("root.ln.wf01.wt01.temperature"));
          Assert.assertEquals(retArray1[retArray1.length - cnt - 1], ans);
          cnt++;
        }
        Assert.assertEquals(retArray1.length, cnt);
      }

      hasResultSet = statement.execute(
          "select first_value(temperature), last_value(temperature) from root.ln.wf01.wt01 "
              + "where temperature > 3 "
              + "GROUP BY ([2,300), 20ms) order by time desc");

      Assert.assertTrue(hasResultSet);
      try (ResultSet resultSet = statement.getResultSet()) {
        cnt = 0;
        while (resultSet.next()) {
          String ans = resultSet.getString(TIMESTAMP_STR) + "," + resultSet
              .getString(last_value("root.ln.wf01.wt01.temperature"))
              + "," + resultSet.getString(first_value("root.ln.wf01.wt01.temperature"));
          Assert.assertEquals(retArray2[retArray2.length - cnt - 1], ans);
          cnt++;
        }
        Assert.assertEquals(retArray2.length, cnt);
      }
    } catch (Exception e) {
      e.printStackTrace();
      fail(e.getMessage());
    }
  }

  @Test
  public void largeIntervalTest() {
    System.out.println("largeIntervalTest");
    String[] retArray1 = new String[]{
        "0,4.4,12,300,4",
        "340,100.1,10,620,500"
    };
    String[] retArray2 = new String[]{
        "0,3.3,13,300,3",
        "340,100.1,10,620,500"
    };

    try (Connection connection = DriverManager.
        getConnection("jdbc:iotdb://127.0.0.1:6667/", "root", "root");
        Statement statement = connection.createStatement()) {
      boolean hasResultSet = statement.execute(
          "select min_value(temperature), count(temperature), max_time(temperature), "
              + "min_time(temperature) from root.ln.wf01.wt01 where time > 3 GROUP BY "
              + "([0, 680), 340ms)");

      Assert.assertTrue(hasResultSet);
      int cnt;
      try (ResultSet resultSet = statement.getResultSet()) {
        cnt = 0;
        while (resultSet.next()) {
          String ans = resultSet.getString(TIMESTAMP_STR) + "," + resultSet
              .getString(min_value("root.ln.wf01.wt01.temperature"))
              + "," + resultSet.getString(count("root.ln.wf01.wt01.temperature")) + "," +
              resultSet.getString(max_time("root.ln.wf01.wt01.temperature"))
              + "," + resultSet.getString(min_time("root.ln.wf01.wt01.temperature"));
          Assert.assertEquals(retArray1[cnt], ans);
          cnt++;
        }
        Assert.assertEquals(retArray1.length, cnt);
      }

      hasResultSet = statement.execute(
          "select min_value(temperature), count (temperature), max_time(temperature), "
              + "min_time(temperature) from root.ln.wf01.wt01 where temperature > 3 GROUP BY "
              + "([0, 680), 340ms)");

      Assert.assertTrue(hasResultSet);
      try (ResultSet resultSet = statement.getResultSet()) {
        cnt = 0;
        while (resultSet.next()) {
          String ans = resultSet.getString(TIMESTAMP_STR) + "," + resultSet
              .getString(min_value("root.ln.wf01.wt01.temperature"))
              + "," + resultSet.getString(count("root.ln.wf01.wt01.temperature")) + ","
              + resultSet.getString(max_time("root.ln.wf01.wt01.temperature"))
              + "," + resultSet.getString(min_time("root.ln.wf01.wt01.temperature"));
          Assert.assertEquals(retArray2[cnt], ans);
          cnt++;
        }
        Assert.assertEquals(retArray2.length, cnt);
      }

      // order by time desc
      hasResultSet = statement.execute(
          "select min_value(temperature), count(temperature), max_time(temperature), "
              + "min_time(temperature) from root.ln.wf01.wt01 where time > 3 GROUP BY "
              + "([0, 680), 340ms) order by time desc");

      Assert.assertTrue(hasResultSet);
      try (ResultSet resultSet = statement.getResultSet()) {
        cnt = 0;
        while (resultSet.next()) {
          String ans = resultSet.getString(TIMESTAMP_STR) + "," + resultSet
              .getString(min_value("root.ln.wf01.wt01.temperature"))
              + "," + resultSet.getString(count("root.ln.wf01.wt01.temperature")) + "," +
              resultSet.getString(max_time("root.ln.wf01.wt01.temperature"))
              + "," + resultSet.getString(min_time("root.ln.wf01.wt01.temperature"));
          Assert.assertEquals(retArray1[retArray1.length - cnt - 1], ans);
          cnt++;
        }
        Assert.assertEquals(retArray1.length, cnt);
      }

      hasResultSet = statement.execute(
          "select min_value(temperature), count(temperature), max_time(temperature), "
              + "min_time(temperature) from root.ln.wf01.wt01 where temperature > 3 GROUP BY "
              + "([0, 680), 340ms) order by time desc");

      Assert.assertTrue(hasResultSet);
      try (ResultSet resultSet = statement.getResultSet()) {
        cnt = 0;
        while (resultSet.next()) {
          String ans = resultSet.getString(TIMESTAMP_STR) + "," + resultSet
              .getString(min_value("root.ln.wf01.wt01.temperature"))
              + "," + resultSet.getString(count("root.ln.wf01.wt01.temperature")) + ","
              + resultSet.getString(max_time("root.ln.wf01.wt01.temperature"))
              + "," + resultSet.getString(min_time("root.ln.wf01.wt01.temperature"));
          Assert.assertEquals(retArray2[retArray2.length - cnt - 1], ans);
          cnt++;
        }
        Assert.assertEquals(retArray2.length, cnt);
      }
    } catch (Exception e) {
      e.printStackTrace();
      fail(e.getMessage());
    }
  }

  @Test
  public void countSumAvgInnerIntervalTest() {
    System.out.println("countSumAvgInnerIntervalTest");
    String[] retArray1 = new String[]{
        "0,2,7.7,3.85",
        "30,1,30.3,30.3",
        "60,0,0.0,null",
        "90,0,0.0,null",
        "120,0,0.0,null",
        "150,1,200.2,200.2",
        "180,0,0.0,null",
        "210,0,0.0,null",
        "240,0,0.0,null",
        "270,0,0.0,null",
        "300,1,500.5,500.5",
        "330,0,0.0,null",
        "360,0,0.0,null",
        "390,0,0.0,null",
        "420,0,0.0,null",
        "450,0,0.0,null",
        "480,0,0.0,null",
        "510,1,200.2,200.2",
        "540,1,500.5,500.5",
        "570,0,0.0,null"
    };

    try (Connection connection = DriverManager.
        getConnection("jdbc:iotdb://127.0.0.1:6667/", "root", "root");
        Statement statement = connection.createStatement()) {
      boolean hasResultSet = statement.execute(
          "select count(temperature), sum(temperature), avg(temperature) from "
              + "root.ln.wf01.wt01 where temperature > 3 "
              + "GROUP BY ([0, 600), 5ms, 30ms)");

      Assert.assertTrue(hasResultSet);
      int cnt;
      try (ResultSet resultSet = statement.getResultSet()) {
        cnt = 0;
        while (resultSet.next()) {
          String ans = resultSet.getString(TIMESTAMP_STR) + "," + resultSet
              .getString(count("root.ln.wf01.wt01.temperature")) + "," +
              resultSet.getString(sum("root.ln.wf01.wt01.temperature")) + "," + resultSet
              .getString(avg("root.ln.wf01.wt01.temperature"));
          Assert.assertEquals(retArray1[cnt], ans);
          cnt++;
        }
        Assert.assertEquals(retArray1.length, cnt);
      }

      hasResultSet = statement.execute(
          "select count(temperature), sum(temperature), avg(temperature) from "
              + "root.ln.wf01.wt01 where temperature > 3 "
              + "GROUP BY ([0, 600), 5ms, 30ms) order by time desc");

      Assert.assertTrue(hasResultSet);
      try (ResultSet resultSet = statement.getResultSet()) {
        cnt = 0;
        while (resultSet.next()) {
          String ans = resultSet.getString(TIMESTAMP_STR) + "," + resultSet
              .getString(count("root.ln.wf01.wt01.temperature")) + "," +
              resultSet.getString(sum("root.ln.wf01.wt01.temperature")) + "," + resultSet
              .getString(avg("root.ln.wf01.wt01.temperature"));
          Assert.assertEquals(retArray1[retArray1.length - cnt - 1], ans);
          cnt++;
        }
        Assert.assertEquals(retArray1.length, cnt);
      }
    } catch (Exception e) {
      e.printStackTrace();
      fail(e.getMessage());
    }
  }

  @Test
  public void countSumAvgNoDataTest() {
    System.out.println("countSumAvgNoDataTest");
    String[] retArray1 = new String[]{
        "10000,0,0.0,null",
        "10005,0,0.0,null",
        "10010,0,0.0,null",
        "10015,0,0.0,null",
        "10020,0,0.0,null",
        "10025,0,0.0,null",
    };

    try (Connection connection = DriverManager.
        getConnection("jdbc:iotdb://127.0.0.1:6667/", "root", "root");
        Statement statement = connection.createStatement()) {
      boolean hasResultSet = statement.execute(
          "select count(temperature), sum(temperature), avg(temperature) from "
              + "root.ln.wf01.wt01 where temperature > 3 "
              + "GROUP BY ([10000, 10030), 5ms)");

      Assert.assertTrue(hasResultSet);
      int cnt;
      try (ResultSet resultSet = statement.getResultSet()) {
        cnt = 0;
        while (resultSet.next()) {
          String ans = resultSet.getString("Time") + "," +
              resultSet.getString(count("root.ln.wf01.wt01.temperature")) + "," +
              resultSet.getString(sum("root.ln.wf01.wt01.temperature")) + "," +
              resultSet.getString(avg("root.ln.wf01.wt01.temperature"));
          Assert.assertEquals(retArray1[cnt], ans);
          cnt++;
        }
        Assert.assertEquals(retArray1.length, cnt);
      }
    } catch (Exception e) {
      e.printStackTrace();
      fail(e.getMessage());
    }
  }

  @Test 
  public void usingLimit() {
    String[] retArray1 = new String[]{
        "90,0,0.0,null",
        "120,0,0.0,null",
        "150,1,200.2,200.2",
        "180,0,0.0,null",
        "210,0,0.0,null"
    };

    try (Connection connection = DriverManager.
        getConnection("jdbc:iotdb://127.0.0.1:6667/", "root", "root");
        Statement statement = connection.createStatement()) {
      boolean hasResultSet = statement.execute(
          "select count(temperature), sum(temperature), avg(temperature) from "
              + "root.ln.wf01.wt01 where temperature > 3 "
              + "GROUP BY ([0, 600), 5ms, 30ms) "
              + "limit 5 offset 3");

      Assert.assertTrue(hasResultSet);
      int cnt;
      try (ResultSet resultSet = statement.getResultSet()) {
        cnt = 0;
        while (resultSet.next()) {
          String ans = resultSet.getString(TIMESTAMP_STR) + "," + resultSet
              .getString(count("root.ln.wf01.wt01.temperature")) + "," +
              resultSet.getString(sum("root.ln.wf01.wt01.temperature")) + "," + resultSet
              .getString(avg("root.ln.wf01.wt01.temperature"));
          Assert.assertEquals(retArray1[cnt], ans);
          cnt++;
        }
        Assert.assertEquals(retArray1.length, cnt);
      }
    } catch (Exception e) {
      e.printStackTrace();
      fail(e.getMessage());
    }
  }

  @Test
  public void usingNowFunction() {
    System.out.println("usingNowFunction");
    try (Connection connection = DriverManager.
        getConnection("jdbc:iotdb://127.0.0.1:6667/", "root", "root");
        Statement statement = connection.createStatement()) {
      statement.execute("INSERT INTO root.ln.wf01.wt01(timestamp,temperature,status, hardware) "
          + "values(now(), 35.5, false, 650)");
      ResultSet resultSet = statement.executeQuery(
          "select count(temperature), sum(temperature), avg(temperature) from "
              + "root.ln.wf01.wt01 "
              + "GROUP BY ([now() - 1h, now() + 1h), 2h)");
      Assert.assertTrue(resultSet.next());
      //resultSet.getLong(1) is the timestamp
      Assert.assertEquals(1, Integer.valueOf(resultSet.getString(2)).intValue());
      Assert.assertEquals(35.5, Float.valueOf(resultSet.getString(3)).floatValue(), 0.01);
      Assert.assertEquals(35.5, Double.valueOf(resultSet.getString(4)).doubleValue(), 0.01);

    } catch (Exception e) {
      e.printStackTrace();
      fail(e.getMessage());
    }
  }

  private void prepareData() {
    try (Connection connection = DriverManager
        .getConnection(Config.IOTDB_URL_PREFIX + "127.0.0.1:6667/", "root",
            "root");
        Statement statement = connection.createStatement();) {

      for (String sql : dataSet1) {
        statement.execute(sql);
      }

    } catch (Exception e) {
      e.printStackTrace();
    }
  }

}<|MERGE_RESOLUTION|>--- conflicted
+++ resolved
@@ -284,12 +284,7 @@
   }
 
   @Test
-<<<<<<< HEAD
-  public void maxMinValeTimeTest() {
-    System.out.println("maxMinValeTimeTest");
-=======
   public void maxMinValueTimeTest() {
->>>>>>> ac0af883
     String[] retArray1 = new String[]{
         "2,null,null,null,null",
         "4,5.5,4.4,5,4",
