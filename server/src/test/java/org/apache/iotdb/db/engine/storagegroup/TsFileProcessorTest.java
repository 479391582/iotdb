--- conflicted
+++ resolved
@@ -86,12 +86,7 @@
   @Test
   public void testWriteAndFlush() throws IOException, WriteProcessException, IllegalPathException {
     logger.info("testWriteAndFlush begin..");
-<<<<<<< HEAD
     processor = new TsFileProcessor(storageGroup, sgInfo, SystemFileFactory.INSTANCE.getFile(filePath),
-        new ArrayList<>(),
-=======
-    processor = new TsFileProcessor(storageGroup, SystemFileFactory.INSTANCE.getFile(filePath),
->>>>>>> 13c246e6
         SysTimeVersionController.INSTANCE, this::closeTsFileProcessor,
         (tsFileProcessor) -> true, true);
 
@@ -142,12 +137,7 @@
   public void testWriteAndRestoreMetadata()
       throws IOException, WriteProcessException, IllegalPathException {
     logger.info("testWriteAndRestoreMetadata begin..");
-<<<<<<< HEAD
     processor = new TsFileProcessor(storageGroup, sgInfo, SystemFileFactory.INSTANCE.getFile(filePath),
-        new ArrayList<>(),
-=======
-    processor = new TsFileProcessor(storageGroup, SystemFileFactory.INSTANCE.getFile(filePath),
->>>>>>> 13c246e6
         SysTimeVersionController.INSTANCE, this::closeTsFileProcessor,
         (tsFileProcessor) -> true, true);
 
@@ -224,12 +214,7 @@
   @Test
   public void testMultiFlush() throws IOException, WriteProcessException, IllegalPathException {
     logger.info("testWriteAndRestoreMetadata begin..");
-<<<<<<< HEAD
     processor = new TsFileProcessor(storageGroup, sgInfo, SystemFileFactory.INSTANCE.getFile(filePath),
-        new ArrayList<>(),
-=======
-    processor = new TsFileProcessor(storageGroup, SystemFileFactory.INSTANCE.getFile(filePath),
->>>>>>> 13c246e6
         SysTimeVersionController.INSTANCE, this::closeTsFileProcessor,
         (tsFileProcessor) -> true, true);
 
@@ -264,12 +249,7 @@
   @Test
   public void testWriteAndClose() throws IOException, WriteProcessException, IllegalPathException {
     logger.info("testWriteAndRestoreMetadata begin..");
-<<<<<<< HEAD
     processor = new TsFileProcessor(storageGroup, sgInfo, SystemFileFactory.INSTANCE.getFile(filePath),
-        new ArrayList<>(),
-=======
-    processor = new TsFileProcessor(storageGroup, SystemFileFactory.INSTANCE.getFile(filePath),
->>>>>>> 13c246e6
         SysTimeVersionController.INSTANCE, this::closeTsFileProcessor,
         (tsFileProcessor) -> true, true);
 
