--- conflicted
+++ resolved
@@ -27,18 +27,14 @@
 
   }
 
-<<<<<<< HEAD
-  public synchronized long genQueryId() {
-=======
-  public synchronized long genJobId() {
->>>>>>> 55af4176
+  synchronized long genQueryId() {
    queryId++;
    return queryId;
   }
 
   private static class ExternalSortJobSchedulerHelper {
 
-   private static ExternalSortJobScheduler INSTANCE = new ExternalSortJobScheduler();
+   private static final ExternalSortJobScheduler INSTANCE = new ExternalSortJobScheduler();
   }
 
   public static ExternalSortJobScheduler getInstance() {
