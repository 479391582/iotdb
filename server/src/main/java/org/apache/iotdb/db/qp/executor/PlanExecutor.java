--- conflicted
+++ resolved
@@ -335,12 +335,7 @@
       throws MetadataException {
     ListDataSet listDataSet = new ListDataSet(Collections.singletonList(new Path(COLUMN_DEVICES)),
         Collections.singletonList(TSDataType.TEXT));
-<<<<<<< HEAD
-    List<String> devices;
-    devices = getDevices(showDevicesPlan.getPath().toString());
-=======
-    Set<String> devices = MManager.getInstance().getDevices(showDevicesPlan.getPath().toString());
->>>>>>> d6ae1c3b
+    Set<String> devices = getDevices(showDevicesPlan.getPath().toString());
     for (String s : devices) {
       RowRecord record = new RowRecord(0);
       Field field = new Field(TSDataType.TEXT);
@@ -351,7 +346,7 @@
     return listDataSet;
   }
 
-  protected List<String> getDevices(String path) throws MetadataException {
+  protected Set<String> getDevices(String path) throws MetadataException {
     return MManager.getInstance().getDevices(path);
   }
 
