/*
 * Licensed to the Apache Software Foundation (ASF) under one
 * or more contributor license agreements.  See the NOTICE file
 * distributed with this work for additional information
 * regarding copyright ownership.  The ASF licenses this file
 * to you under the Apache License, Version 2.0 (the
 * "License"); you may not use this file except in compliance
 * with the License.  You may obtain a copy of the License at
 *
 *     http://www.apache.org/licenses/LICENSE-2.0
 *
 * Unless required by applicable law or agreed to in writing,
 * software distributed under the License is distributed on an
 * "AS IS" BASIS, WITHOUT WARRANTIES OR CONDITIONS OF ANY
 * KIND, either express or implied.  See the License for the
 * specific language governing permissions and limitations
 * under the License.
 */

package org.apache.iotdb.db.utils;

import java.util.List;
import org.apache.iotdb.db.engine.modification.Deletion;
import org.apache.iotdb.db.engine.modification.Modification;
import org.apache.iotdb.db.engine.querycontext.QueryDataSource;
import org.apache.iotdb.db.engine.storagegroup.TsFileResource;
import org.apache.iotdb.db.query.filter.TsFileFilter;
import org.apache.iotdb.tsfile.file.metadata.ChunkMetaData;

public class QueryUtils {

  private QueryUtils() {
    // util class
  }

  /**
   * modifyChunkMetaData iterates the chunkMetaData and applies all available modifications on it to
   * generate a ModifiedChunkMetadata.
   * <br/>
   * the caller should guarantee that chunkMetaData and modifications refer to the same time series
   * paths.
   * @param chunkMetaData the original chunkMetaData.
   * @param modifications all possible modifications.
   */
  public static void modifyChunkMetaData(List<ChunkMetaData> chunkMetaData,
                                         List<Modification> modifications) {
    int modIndex = 0;

    for (int metaIndex = 0; metaIndex < chunkMetaData.size(); metaIndex++) {
      ChunkMetaData metaData = chunkMetaData.get(metaIndex);
      for (int j = modIndex; j < modifications.size(); j++) {
        // iterate each modification to find the max deletion time
        Modification modification = modifications.get(j);
        if (modification.getVersionNum() > metaData.getVersion()) {
          // this modification is after the Chunk, try modifying the chunk
          // if this modification succeeds, update modIndex so in the next loop the previous
          // modifications will not be examined
          modIndex = doModifyChunkMetaData(modification, metaData)? j : modIndex;
        } else {
          // skip old modifications for next metadata
          modIndex++;
        }
      }
    }
    // remove chunks that are completely deleted
    chunkMetaData.removeIf(metaData -> metaData.getDeletedAt() >= metaData.getEndTime());
  }

  private static boolean doModifyChunkMetaData(Modification modification, ChunkMetaData metaData) {
    if (modification instanceof Deletion) {
      Deletion deletion = (Deletion) modification;
      if (metaData.getDeletedAt() < deletion.getTimestamp()) {
        metaData.setDeletedAt(deletion.getTimestamp());
        return true;
      }
    }
    return false;
  }

<<<<<<< HEAD
  // remove files that do not belong to the given slots
=======
  // remove files that do not satisfy the filter
>>>>>>> 9355a1fa
  public static void filterQueryDataSource(QueryDataSource queryDataSource, TsFileFilter fileFilter) {
    if (fileFilter == null) {
      return;
    }
    List<TsFileResource> seqResources = queryDataSource.getSeqResources();
    List<TsFileResource> unseqResources = queryDataSource.getUnseqResources();
    seqResources.removeIf(fileFilter::fileNotSatisfy);
    unseqResources.removeIf(fileFilter::fileNotSatisfy);
  }
}<|MERGE_RESOLUTION|>--- conflicted
+++ resolved
@@ -77,11 +77,7 @@
     return false;
   }
 
-<<<<<<< HEAD
-  // remove files that do not belong to the given slots
-=======
   // remove files that do not satisfy the filter
->>>>>>> 9355a1fa
   public static void filterQueryDataSource(QueryDataSource queryDataSource, TsFileFilter fileFilter) {
     if (fileFilter == null) {
       return;
