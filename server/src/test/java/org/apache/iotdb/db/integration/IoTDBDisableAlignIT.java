--- conflicted
+++ resolved
@@ -18,7 +18,6 @@
  */
 package org.apache.iotdb.db.integration;
 
-import org.apache.iotdb.db.service.IoTDB;
 import org.apache.iotdb.db.utils.EnvironmentUtils;
 import org.apache.iotdb.jdbc.Config;
 import org.junit.AfterClass;
@@ -31,13 +30,7 @@
 import static org.junit.Assert.fail;
 
 public class IoTDBDisableAlignIT {
-<<<<<<< HEAD
-  
-
-  private static IoTDB daemon;
-=======
-
->>>>>>> 5b0f7ff2
+
   private static String[] sqls = new String[]{
 
       "SET STORAGE GROUP TO root.vehicle",
@@ -106,23 +99,12 @@
   @BeforeClass
   public static void setUp() throws Exception {
     EnvironmentUtils.closeStatMonitor();
-<<<<<<< HEAD
-
-    daemon = IoTDB.getInstance();
-    daemon.active();
-=======
->>>>>>> 5b0f7ff2
     EnvironmentUtils.envSetUp();
     insertData();
   }
   
   @AfterClass
   public static void tearDown() throws Exception {
-<<<<<<< HEAD
-
-    daemon.stop();
-=======
->>>>>>> 5b0f7ff2
     EnvironmentUtils.cleanEnv();
   }
   
