--- conflicted
+++ resolved
@@ -198,15 +198,6 @@
      * @throws ProcessorException aggregation invoking exception
      * @throws IOException TsFile read exception
      */
-<<<<<<< HEAD
-    public AggregationResult aggregateUsingTimestamps(String deltaObjectId, String measurementId, AggregateFunction func,
-                                                      DynamicOneColumnData updateTrue, DynamicOneColumnData updateFalse, InsertDynamicData insertMemoryData,
-                                                      SingleSeriesFilterExpression timeFilter, SingleSeriesFilterExpression freqFilter, SingleSeriesFilterExpression valueFilter,
-                                                      List<Long> timestamps, DynamicOneColumnData aggreData
-    ) throws ProcessorException, IOException, PathErrorException {
-
-        TSDataType dataType = MManager.getInstance().getSeriesType(deltaObjectId + "." + measurementId);
-=======
     public Pair<AggregationResult, Boolean> aggregateUsingTimestamps(String deltaObjectId, String measurementId, AggregateFunction func,
                                                                      DynamicOneColumnData updateTrue, DynamicOneColumnData updateFalse, InsertDynamicData insertMemoryData,
                                                                      SingleSeriesFilterExpression timeFilter, SingleSeriesFilterExpression freqFilter, SingleSeriesFilterExpression valueFilter,
@@ -215,20 +206,13 @@
 
         boolean hasUnReadData = false;
 
->>>>>>> a794d38f
         List<RowGroupReader> rowGroupReaderList = readerManager.getRowGroupReaderListByDeltaObject(deltaObjectId);
 
         int commonTimestampsIndex = 0;
         // TODO if the RowGroupReader.ValueReaders.get(measurementId) has been read, how to avoid it?
         for (RowGroupReader rowGroupReader : rowGroupReaderList) {
-<<<<<<< HEAD
-            if (rowGroupReader.getValueReaders().containsKey(measurementId) &&
-                    rowGroupReader.getValueReaders().get(measurementId).getDataType().equals(dataType)) {
-                rowGroupReader.getValueReaders().get(measurementId)
-=======
             if (rowGroupReader.getValueReaders().containsKey(measurementId)) {
                 commonTimestampsIndex = rowGroupReader.getValueReaders().get(measurementId)
->>>>>>> a794d38f
                         .aggregateUsingTimestamps(func, insertMemoryData, updateTrue, updateFalse, timeFilter, freqFilter, timestamps, aggreData);
             }
         }
