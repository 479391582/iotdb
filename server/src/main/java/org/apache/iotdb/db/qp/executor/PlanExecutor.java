--- conflicted
+++ resolved
@@ -149,10 +149,6 @@
 
 public class PlanExecutor implements IPlanExecutor {
 
-<<<<<<< HEAD
-  // logger
-=======
->>>>>>> 2f71cd75
   private static final Logger logger = LoggerFactory.getLogger(PlanExecutor.class);
 
   // for data query
