/*
 * Licensed to the Apache Software Foundation (ASF) under one
 * or more contributor license agreements.  See the NOTICE file
 * distributed with this work for additional information
 * regarding copyright ownership.  The ASF licenses this file
 * to you under the Apache License, Version 2.0 (the
 * "License"); you may not use this file except in compliance
 * with the License.  You may obtain a copy of the License at
 *
 *     http://www.apache.org/licenses/LICENSE-2.0
 *
 * Unless required by applicable law or agreed to in writing,
 * software distributed under the License is distributed on an
 * "AS IS" BASIS, WITHOUT WARRANTIES OR CONDITIONS OF ANY
 * KIND, either express or implied.  See the License for the
 * specific language governing permissions and limitations
 * under the License.
 */
package org.apache.iotdb.db.metadata.mnode;

import java.io.BufferedWriter;
import java.io.IOException;
import java.io.Serializable;
import java.util.ArrayList;
import java.util.Collections;
import java.util.List;
import java.util.Map;
import java.util.Map.Entry;
import java.util.concurrent.ConcurrentHashMap;
import org.apache.iotdb.db.conf.IoTDBConstant;
import org.apache.iotdb.db.metadata.MetadataConstant;
import org.apache.iotdb.db.metadata.PartialPath;
import org.apache.iotdb.db.rescon.CachedStringPool;

/**
 * This class is the implementation of Metadata Node. One MNode instance represents one node in the
 * Metadata Tree
 */
public class MNode implements Serializable {

  private static final long serialVersionUID = -770028375899514063L;
  private static Map<String, String> cachedPathPool = CachedStringPool.getInstance()
      .getCachedPool();
<<<<<<< HEAD
=======

>>>>>>> 74c4aa42
  /**
   * Name of the MNode
   */
  protected String name;
  protected MNode parent;
<<<<<<< HEAD
=======

>>>>>>> 74c4aa42
  /**
   * from root to this node, only be set when used once for InternalMNode
   */
  protected String fullPath;

<<<<<<< HEAD
  // volatile for double synchronized check
  // use in Measurement Node so it's protected
  protected transient volatile Map<String, MNode> children = null;

  // volatile for double synchronized check
  private transient volatile Map<String, MNode> aliasChildren = null;

=======
  /**
   * volatile for double synchronized check
   * use in Measurement Node so it's protected
   */
  protected transient volatile Map<String, MNode> children = null;

  /**
   * volatile for double synchronized check
   */
  private transient volatile Map<String, MNode> aliasChildren = null;
>>>>>>> 74c4aa42

  /**
   * Constructor of MNode.
   */
  public MNode(MNode parent, String name) {
    this.parent = parent;
    this.name = name;
  }

  /**
   * check whether the MNode has a child with the name
   */
  public boolean hasChild(String name) {
    return (children != null && children.containsKey(name)) ||
        (aliasChildren != null && aliasChildren.containsKey(name));
  }

  /**
   * node key, name or alias
   */
  public void addChild(String name, MNode child) {
    if (children == null) {
      // double check, children is volatile
<<<<<<< HEAD
      synchronized (this){
        if(children == null){
=======
      synchronized (this) {
        if (children == null) {
>>>>>>> 74c4aa42
          children = new ConcurrentHashMap<>();
        }
      }
    }

    children.putIfAbsent(name, child);
  }

  /**
   * delete a child
   */
<<<<<<< HEAD
  public void deleteChild(String name) throws DeleteFailedException {
    if (children != null && children.remove(name) == null) {
      // acquire the write lock of its child node.
      // if its child node is leaf node, we need to acquire the write lock of the current device node
      throw new DeleteFailedException(getFullPath() + PATH_SEPARATOR + name);
=======
  public void deleteChild(String name) {
    if (children != null) {
      children.remove(name);
>>>>>>> 74c4aa42
    }
  }

  /**
   * delete the alias of a child
   */
<<<<<<< HEAD
  public void deleteAliasChild(String alias) throws DeleteFailedException {
    if (aliasChildren == null) {
      return;
    }

    aliasChildren.remove(alias);
=======
  public void deleteAliasChild(String alias) {
    if (aliasChildren != null) {
      aliasChildren.remove(alias);
    }
>>>>>>> 74c4aa42
  }

  /**
   * get the child with the name
   */
  public MNode getChild(String name) {
    MNode child = null;
    if (children != null) {
      child = children.get(name);
    }
    if (child != null) {
      return child;
    }
    return aliasChildren == null ? null : aliasChildren.get(name);
  }

  /**
   * get the count of all leaves whose ancestor is current node
   */
  public int getLeafCount() {
    if (children == null) {
      return 0;
    }
    int leafCount = 0;
    for (MNode child : children.values()) {
      leafCount += child.getLeafCount();
    }
    return leafCount;
  }

  /**
   * add an alias
   */
  public boolean addAlias(String alias, MNode child) {
    if (aliasChildren == null) {
      // double check, alias children volatile
<<<<<<< HEAD
      synchronized (this){
=======
      synchronized (this) {
>>>>>>> 74c4aa42
        if (aliasChildren == null) {
          aliasChildren = new ConcurrentHashMap<>();
        }
      }
    }

<<<<<<< HEAD

=======
>>>>>>> 74c4aa42
    return aliasChildren.computeIfAbsent(alias, (aliasName) -> child) == child;
  }

  /**
   * get full path
   */
  public String getFullPath() {
    if (fullPath == null) {
      fullPath = concatFullPath();
      String cachedFullPath = cachedPathPool.get(fullPath);
      if (cachedFullPath == null) {
        cachedPathPool.put(fullPath, fullPath);
      } else {
        fullPath = cachedFullPath;
      }
    }
    return fullPath;
  }

  public PartialPath getPartialPath() {
    List<String> detachedPath = new ArrayList<>();
    MNode temp = this;
    detachedPath.add(temp.getName());
    while (temp.getParent() != null) {
      temp = temp.getParent();
      detachedPath.add(0, temp.getName());
    }
    return new PartialPath(detachedPath.toArray(new String[0]));
  }

  String concatFullPath() {
    StringBuilder builder = new StringBuilder(name);
    MNode curr = this;
    while (curr.getParent() != null) {
      curr = curr.getParent();
      builder.insert(0, IoTDBConstant.PATH_SEPARATOR).insert(0, curr.name);
    }
    return builder.toString();
  }

  @Override
  public String toString() {
    return this.getName();
  }

  public MNode getParent() {
    return parent;
  }

  public void setParent(MNode parent) {
    this.parent = parent;
  }

  public Map<String, MNode> getChildren() {
    if (children == null) {
      return Collections.emptyMap();
    }
    return children;
  }

  public void setChildren(Map<String, MNode> children) {
    this.children = children;
  }

  public String getName() {
    return name;
  }

  public void setName(String name) {
    this.name = name;
  }

  public void serializeTo(BufferedWriter bw) throws IOException {
    serializeChildren(bw);

    String s = String.valueOf(MetadataConstant.MNODE_TYPE) + "," + name + ","
        + (children == null ? "0" : children.size());
    bw.write(s);
    bw.newLine();
  }

  void serializeChildren(BufferedWriter bw) throws IOException {
    if (children == null) {
      return;
    }
    for (Entry<String, MNode> entry : children.entrySet()) {
      entry.getValue().serializeTo(bw);
    }
  }
<<<<<<< HEAD

  public void readUnlock() {

  }
=======
>>>>>>> 74c4aa42
}<|MERGE_RESOLUTION|>--- conflicted
+++ resolved
@@ -41,33 +41,18 @@
   private static final long serialVersionUID = -770028375899514063L;
   private static Map<String, String> cachedPathPool = CachedStringPool.getInstance()
       .getCachedPool();
-<<<<<<< HEAD
-=======
-
->>>>>>> 74c4aa42
+
   /**
    * Name of the MNode
    */
   protected String name;
   protected MNode parent;
-<<<<<<< HEAD
-=======
-
->>>>>>> 74c4aa42
+
   /**
    * from root to this node, only be set when used once for InternalMNode
    */
   protected String fullPath;
 
-<<<<<<< HEAD
-  // volatile for double synchronized check
-  // use in Measurement Node so it's protected
-  protected transient volatile Map<String, MNode> children = null;
-
-  // volatile for double synchronized check
-  private transient volatile Map<String, MNode> aliasChildren = null;
-
-=======
   /**
    * volatile for double synchronized check
    * use in Measurement Node so it's protected
@@ -78,7 +63,6 @@
    * volatile for double synchronized check
    */
   private transient volatile Map<String, MNode> aliasChildren = null;
->>>>>>> 74c4aa42
 
   /**
    * Constructor of MNode.
@@ -102,13 +86,8 @@
   public void addChild(String name, MNode child) {
     if (children == null) {
       // double check, children is volatile
-<<<<<<< HEAD
-      synchronized (this){
-        if(children == null){
-=======
       synchronized (this) {
         if (children == null) {
->>>>>>> 74c4aa42
           children = new ConcurrentHashMap<>();
         }
       }
@@ -120,36 +99,19 @@
   /**
    * delete a child
    */
-<<<<<<< HEAD
-  public void deleteChild(String name) throws DeleteFailedException {
-    if (children != null && children.remove(name) == null) {
-      // acquire the write lock of its child node.
-      // if its child node is leaf node, we need to acquire the write lock of the current device node
-      throw new DeleteFailedException(getFullPath() + PATH_SEPARATOR + name);
-=======
   public void deleteChild(String name) {
     if (children != null) {
       children.remove(name);
->>>>>>> 74c4aa42
     }
   }
 
   /**
    * delete the alias of a child
    */
-<<<<<<< HEAD
-  public void deleteAliasChild(String alias) throws DeleteFailedException {
-    if (aliasChildren == null) {
-      return;
-    }
-
-    aliasChildren.remove(alias);
-=======
   public void deleteAliasChild(String alias) {
     if (aliasChildren != null) {
       aliasChildren.remove(alias);
     }
->>>>>>> 74c4aa42
   }
 
   /**
@@ -186,21 +148,13 @@
   public boolean addAlias(String alias, MNode child) {
     if (aliasChildren == null) {
       // double check, alias children volatile
-<<<<<<< HEAD
-      synchronized (this){
-=======
       synchronized (this) {
->>>>>>> 74c4aa42
         if (aliasChildren == null) {
           aliasChildren = new ConcurrentHashMap<>();
         }
       }
     }
 
-<<<<<<< HEAD
-
-=======
->>>>>>> 74c4aa42
     return aliasChildren.computeIfAbsent(alias, (aliasName) -> child) == child;
   }
 
@@ -290,11 +244,4 @@
       entry.getValue().serializeTo(bw);
     }
   }
-<<<<<<< HEAD
-
-  public void readUnlock() {
-
-  }
-=======
->>>>>>> 74c4aa42
 }