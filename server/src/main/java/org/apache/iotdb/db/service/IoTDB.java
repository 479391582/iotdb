--- conflicted
+++ resolved
@@ -98,15 +98,12 @@
     registerManager.register(UpgradeSevice.getINSTANCE());
     registerManager.register(MergeManager.getINSTANCE());
     registerManager.register(CacheHitRatioMonitor.getInstance());
-<<<<<<< HEAD
     if (IoTDBDescriptor.getInstance().getConfig().isEnableHTTPService()) {
       registerManager.register(HTTPService.getInstance());
     }
     if (IoTDBDescriptor.getInstance().getConfig().isEnableMQTTService()) {
       registerManager.register(MQTTService.getInstance());
     }
-=======
->>>>>>> ac5fcd6d
     JMXService.registerMBean(getInstance(), mbeanName);
     registerManager.register(StorageEngine.getInstance());
 
