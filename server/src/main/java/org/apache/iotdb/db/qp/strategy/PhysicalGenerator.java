--- conflicted
+++ resolved
@@ -284,14 +284,9 @@
         for (String device : devices) { // per device in FROM after deduplication
           Path fullPath = Path.addPrefixPath(suffixPath, device);
           try {
-<<<<<<< HEAD
+            // remove stars in SELECT to get actual paths
             List<String> actualPaths = getMatchedTimeseries(fullPath.getFullPath());  // remove stars in SELECT to
             // get actual paths
-=======
-            // remove stars in SELECT to get actual paths
-            List<String> actualPaths = MManager.getInstance()
-                .getAllTimeseriesName(fullPath.getFullPath());
->>>>>>> d6ae1c3b
 
             // for actual non exist path
             if (actualPaths.isEmpty() && originAggregations.isEmpty()) {
@@ -429,13 +424,7 @@
     Set<String> deviceSet = new LinkedHashSet<>();
     try {
       for (Path path : paths) {
-<<<<<<< HEAD
-        List<String> tempDS;
-        tempDS = getMatchedDevices(path.getFullPath());
-
-=======
-        Set<String> tempDS = MManager.getInstance().getDevices(path.getFullPath());
->>>>>>> d6ae1c3b
+        Set<String> tempDS = getMatchedDevices(path.getFullPath());
         deviceSet.addAll(tempDS);
       }
       retDevices = new ArrayList<>(deviceSet);
@@ -541,7 +530,7 @@
     return MManager.getInstance().getAllTimeseriesName(path);
   }
 
-  protected List<String> getMatchedDevices(String path) throws MetadataException {
+  protected Set<String> getMatchedDevices(String path) throws MetadataException {
     return MManager.getInstance().getDevices(path);
   }
 }
