--- conflicted
+++ resolved
@@ -223,12 +223,7 @@
 
     byteLen += ReadWriteIOUtils.write(measurementId, outputStream);
 
-<<<<<<< HEAD
-
-    byteLen += ReadWriteIOUtils.write(TSDataType.byteToEnum(type), outputStream);
-=======
     byteLen += ReadWriteIOUtils.write((short) type, outputStream);
->>>>>>> 8ec58232
 
     byteLen += ReadWriteIOUtils.write((short) encoding, outputStream);
 
