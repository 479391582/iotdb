/*
 * Licensed to the Apache Software Foundation (ASF) under one
 * or more contributor license agreements.  See the NOTICE file
 * distributed with this work for additional information
 * regarding copyright ownership.  The ASF licenses this file
 * to you under the Apache License, Version 2.0 (the
 * "License"); you may not use this file except in compliance
 * with the License.  You may obtain a copy of the License at
 *
 *     http://www.apache.org/licenses/LICENSE-2.0
 *
 * Unless required by applicable law or agreed to in writing,
 * software distributed under the License is distributed on an
 * "AS IS" BASIS, WITHOUT WARRANTIES OR CONDITIONS OF ANY
 * KIND, either express or implied.  See the License for the
 * specific language governing permissions and limitations
 * under the License.
 *
 */
package org.apache.iotdb.db.qp.physical.sys;

import java.util.List;
import org.apache.iotdb.db.metadata.PartialPath;
import org.apache.iotdb.db.qp.logical.Operator.OperatorType;
import org.apache.iotdb.db.qp.physical.PhysicalPlan;

public class ShowPlan extends PhysicalPlan {

  private ShowContentType showContentType;

  public ShowPlan(ShowContentType showContentType){
    super(true);
    this.showContentType = showContentType;
    setOperatorType(OperatorType.SHOW);
  }

  @Override
  public List<PartialPath> getPaths() {
    return null;
  }

  public ShowContentType getShowContentType() {
    return showContentType;
  }

  @Override
  public String toString() {
    return String.format("%s %s", getOperatorType().toString(), showContentType);
  }

  public enum ShowContentType {
<<<<<<< HEAD
    FLUSH_TASK_INFO, TTL, VERSION, TIMESERIES, STORAGE_GROUP, CHILD_PATH, DEVICES,
    COUNT_TIMESERIES, COUNT_NODE_TIMESERIES, COUNT_NODES, MERGE_STATUS
=======
    DYNAMIC_PARAMETER, FLUSH_TASK_INFO, TTL, VERSION, TIMESERIES, STORAGE_GROUP, CHILD_PATH, DEVICES,
    COUNT_TIMESERIES, COUNT_NODE_TIMESERIES, COUNT_NODES, MERGE_STATUS, COUNT_DEVICES
>>>>>>> 13c246e6
  }

}<|MERGE_RESOLUTION|>--- conflicted
+++ resolved
@@ -49,13 +49,8 @@
   }
 
   public enum ShowContentType {
-<<<<<<< HEAD
     FLUSH_TASK_INFO, TTL, VERSION, TIMESERIES, STORAGE_GROUP, CHILD_PATH, DEVICES,
-    COUNT_TIMESERIES, COUNT_NODE_TIMESERIES, COUNT_NODES, MERGE_STATUS
-=======
-    DYNAMIC_PARAMETER, FLUSH_TASK_INFO, TTL, VERSION, TIMESERIES, STORAGE_GROUP, CHILD_PATH, DEVICES,
     COUNT_TIMESERIES, COUNT_NODE_TIMESERIES, COUNT_NODES, MERGE_STATUS, COUNT_DEVICES
->>>>>>> 13c246e6
   }
 
 }