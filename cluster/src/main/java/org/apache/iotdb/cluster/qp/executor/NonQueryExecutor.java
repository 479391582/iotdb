--- conflicted
+++ resolved
@@ -164,17 +164,7 @@
           throw new ProcessorException(
               String.format("File level %s already exists.", path.getFullPath()));
         } else {
-<<<<<<< HEAD
           return redirectMetadataGroupLeader(metadataPlan);
-=======
-          ChangeMetadataRequest request = new ChangeMetadataRequest(
-              ClusterConfig.METADATA_GROUP_ID,
-              metadataPlan);
-          PeerId leader = RaftUtils.getLeader(ClusterConfig.METADATA_GROUP_ID, cliClientService);
-
-          SingleTask task = new SingleTask(false, request);
-          return asyncHandleTask(task, leader, 0);
->>>>>>> d329317a
         }
       default:
         throw new ProcessorException("unknown namespace type:" + namespaceType);
@@ -232,7 +222,6 @@
     }
     return task.getResponse().isSuccess();
   }
-<<<<<<< HEAD
 
   public void shutdown() {
     cliClientService.shutdown();
@@ -251,6 +240,4 @@
     SingleTask task = new SingleTask(false, request);
     return asyncHandleTask(task, leader, 0);
   }
-=======
->>>>>>> d329317a
 }