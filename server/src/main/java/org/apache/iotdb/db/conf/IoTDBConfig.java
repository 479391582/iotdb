--- conflicted
+++ resolved
@@ -1122,7 +1122,6 @@
     this.memtableSizeThreshold = memtableSizeThreshold;
   }
 
-<<<<<<< HEAD
   public SeqMergeFileStrategy getSeqMergeFileStrategy() {
     return seqMergeFileStrategy;
   }
@@ -1134,7 +1133,8 @@
   public void setSeqMergeFileStrategy(
       SeqMergeFileStrategy seqMergeFileStrategy) {
     this.seqMergeFileStrategy = seqMergeFileStrategy;
-=======
+  }
+
   public int getAvgSeriesPointNumberThreshold() {
     return avgSeriesPointNumberThreshold;
   }
@@ -1142,12 +1142,6 @@
   public void setAvgSeriesPointNumberThreshold(int avgSeriesPointNumberThreshold) {
     this.avgSeriesPointNumberThreshold = avgSeriesPointNumberThreshold;
   }
-
-  public MergeFileStrategy getMergeFileStrategy() {
-    return mergeFileStrategy;
->>>>>>> 4c09acd5
-  }
-
 
   public void setSizeMergeFileStrategy(
       SizeMergeFileStrategy sizeMergeFileStrategy) {
